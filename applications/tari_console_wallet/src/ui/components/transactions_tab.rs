--- conflicted
+++ resolved
@@ -1,13 +1,8 @@
 use std::collections::HashMap;
 
 use crate::ui::{
-<<<<<<< HEAD
-    components::{balance::Balance, styles, Component},
-    state::AppState,
-=======
     components::{balance::Balance, Component},
     state::{AppState, CompletedTransactionInfo},
->>>>>>> ce17627a
     widgets::{draw_dialog, MultiColumnList, WindowedListState},
     MAX_WIDTH,
 };
@@ -23,6 +18,8 @@
     Frame,
 };
 
+use super::styles;
+
 pub struct TransactionsTab {
     balance: Balance,
     selected_tx_list: SelectedTransactionList,
@@ -106,13 +103,12 @@
                 } else {
                     Style::default().fg(Color::Red)
                 };
-                match t.get_unique_id() {
-                    Some(unique_id) => column1_items.push(ListItem::new(Span::styled(
-                        format!("Token : {}", unique_id),
-                        amount_style,
-                    ))),
-                    None => column1_items.push(ListItem::new(Span::styled(format!("{}", t.amount), amount_style))),
-                }
+                let amount = if t.unique_id.is_empty() {
+                    format!("{}", t.amount)
+                } else {
+                    format!("Token: {}", t.unique_id)
+                };
+                column1_items.push(ListItem::new(Span::styled(amount, amount_style)));
             } else {
                 column0_items.push(ListItem::new(Span::styled(
                     app_state.get_alias(&t.source_public_key),
@@ -123,13 +119,12 @@
                 } else {
                     Style::default().fg(Color::Green)
                 };
-                match t.get_unique_id() {
-                    Some(unique_id) => column1_items.push(ListItem::new(Span::styled(
-                        format!("Token : {}", unique_id),
-                        amount_style,
-                    ))),
-                    None => column1_items.push(ListItem::new(Span::styled(format!("{}", t.amount), amount_style))),
-                }
+                let amount = if t.unique_id.is_empty() {
+                    format!("{}", t.amount)
+                } else {
+                    format!("Token: {}", t.unique_id)
+                };
+                column1_items.push(ListItem::new(Span::styled(amount, amount_style)));
             }
             let local_time = DateTime::<Local>::from_utc(t.timestamp, Local::now().offset().to_owned());
             column2_items.push(ListItem::new(Span::styled(
@@ -203,13 +198,12 @@
                 } else {
                     Style::default().fg(Color::Red)
                 };
-                match t.get_unique_id() {
-                    Some(unique_id) => column1_items.push(ListItem::new(Span::styled(
-                        format!("Token : {}", unique_id),
-                        amount_style,
-                    ))),
-                    None => column1_items.push(ListItem::new(Span::styled(format!("{}", t.amount), amount_style))),
-                }
+                let amount = if t.unique_id.is_empty() {
+                    format!("{}", t.amount)
+                } else {
+                    format!("Token: {}", t.unique_id)
+                };
+                column1_items.push(ListItem::new(Span::styled(amount, amount_style)));
             } else {
                 column0_items.push(ListItem::new(Span::styled(
                     app_state.get_alias(&t.source_public_key),
@@ -224,13 +218,12 @@
                     _ => Color::Green,
                 };
                 let amount_style = Style::default().fg(color);
-                match t.get_unique_id() {
-                    Some(unique_id) => column1_items.push(ListItem::new(Span::styled(
-                        format!("Token : {}", unique_id),
-                        amount_style,
-                    ))),
-                    None => column1_items.push(ListItem::new(Span::styled(format!("{}", t.amount), amount_style))),
-                }
+                let amount = if t.unique_id.is_empty() {
+                    format!("{}", t.amount)
+                } else {
+                    format!("Token: {}", t.unique_id)
+                };
+                column1_items.push(ListItem::new(Span::styled(amount, amount_style)));
             }
             let local_time = DateTime::<Local>::from_utc(t.timestamp, Local::now().offset().to_owned());
             column2_items.push(ListItem::new(Span::styled(
@@ -285,9 +278,12 @@
         let direction = Span::styled("Direction:", Style::default().fg(Color::Magenta));
         let amount = Span::styled(
             match self.detailed_transaction.as_ref() {
-                Some(tx) => match tx.get_unique_id() {
-                    Some(_unique_id) => "Token:",
-                    None => "Amount",
+                Some(tx) => {
+                    if tx.unique_id.is_empty() {
+                        "Amount:"
+                    } else {
+                        "Token:"
+                    }
                 },
                 None => "Amount/Token:",
             },
@@ -353,19 +349,14 @@
                     )
                 };
             let direction = Span::styled(format!("{}", tx.direction), Style::default().fg(Color::White));
-<<<<<<< HEAD
-            let amount = Span::styled(
-                match tx.get_unique_id() {
-                    Some(unique_id) => unique_id,
-                    None => tx.amount.to_string(),
-                },
-                Style::default().fg(Color::White),
-            );
-            let fee_details = if tx.is_coinbase() {
-=======
-            let amount = Span::styled(format!("{}", tx.amount), Style::default().fg(Color::White));
+            let amount = tx.amount.to_string();
+            let content = if tx.unique_id.is_empty() {
+                &amount
+            } else {
+                &tx.unique_id
+            };
+            let amount = Span::styled(content, Style::default().fg(Color::White));
             let fee_details = if tx.is_coinbase {
->>>>>>> ce17627a
                 Span::raw("")
             } else {
                 Span::styled(
