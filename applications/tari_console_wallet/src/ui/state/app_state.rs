// Copyright 2020. The Tari Project
//
// Redistribution and use in source and binary forms, with or without modification, are permitted provided that the
// following conditions are met:
//
// 1. Redistributions of source code must retain the above copyright notice, this list of conditions and the following
// disclaimer.
//
// 2. Redistributions in binary form must reproduce the above copyright notice, this list of conditions and the
// following disclaimer in the documentation and/or other materials provided with the distribution.
//
// 3. Neither the name of the copyright holder nor the names of its contributors may be used to endorse or promote
// products derived from this software without specific prior written permission.
//
// THIS SOFTWARE IS PROVIDED BY THE COPYRIGHT HOLDERS AND CONTRIBUTORS "AS IS" AND ANY EXPRESS OR IMPLIED WARRANTIES,
// INCLUDING, BUT NOT LIMITED TO, THE IMPLIED WARRANTIES OF MERCHANTABILITY AND FITNESS FOR A PARTICULAR PURPOSE ARE
// DISCLAIMED. IN NO EVENT SHALL THE COPYRIGHT HOLDER OR CONTRIBUTORS BE LIABLE FOR ANY DIRECT, INDIRECT, INCIDENTAL,
// SPECIAL, EXEMPLARY, OR CONSEQUENTIAL DAMAGES (INCLUDING, BUT NOT LIMITED TO, PROCUREMENT OF SUBSTITUTE GOODS OR
// SERVICES; LOSS OF USE, DATA, OR PROFITS; OR BUSINESS INTERRUPTION) HOWEVER CAUSED AND ON ANY THEORY OF LIABILITY,
// WHETHER IN CONTRACT, STRICT LIABILITY, OR TORT (INCLUDING NEGLIGENCE OR OTHERWISE) ARISING IN ANY WAY OUT OF THE
// USE OF THIS SOFTWARE, EVEN IF ADVISED OF THE POSSIBILITY OF SUCH DAMAGE.

use std::{
    collections::{HashMap, VecDeque},
    sync::Arc,
    time::{Duration, Instant},
};

use bitflags::bitflags;
use chrono::{DateTime, Local, NaiveDateTime};
use log::*;
use qrcode::{render::unicode, QrCode};
use tari_common::{configuration::Network, GlobalConfig};
use tari_common_types::{
    emoji::EmojiId,
    transaction::{TransactionDirection, TransactionStatus, TxId},
    types::PublicKey,
};
use tari_comms::{
    connectivity::ConnectivityEventRx,
    multiaddr::Multiaddr,
    peer_manager::{NodeId, Peer, PeerFeatures, PeerFlags},
    types::CommsPublicKey,
    NodeIdentity,
};
use tari_core::transactions::{
    tari_amount::{uT, MicroTari},
    weight::TransactionWeight,
};
use tari_crypto::{ristretto::RistrettoPublicKey, tari_utilities::hex::Hex};
use tari_p2p::auto_update::SoftwareUpdaterHandle;
use tari_shutdown::ShutdownSignal;
use tari_wallet::{
    assets::Asset,
    base_node_service::{handle::BaseNodeEventReceiver, service::BaseNodeState},
    connectivity_service::WalletConnectivityHandle,
    contacts_service::storage::database::Contact,
    output_manager_service::{handle::OutputManagerEventReceiver, service::Balance},
    tokens::Token,
    transaction_service::{handle::TransactionEventReceiver, storage::models::CompletedTransaction},
    WalletSqlite,
};
use tokio::{
    sync::{watch, RwLock},
    task,
};

use crate::{
    notifier::Notifier,
    ui::{
        state::{
            debouncer::BalanceEnquiryDebouncer,
            tasks::{send_one_sided_transaction_task, send_transaction_task},
            wallet_event_monitor::WalletEventMonitor,
        },
        UiContact,
        UiError,
    },
    utils::db::{CUSTOM_BASE_NODE_ADDRESS_KEY, CUSTOM_BASE_NODE_PUBLIC_KEY_KEY},
    wallet_modes::PeerConfig,
};

const LOG_TARGET: &str = "wallet::console_wallet::app_state";

#[derive(Clone)]
pub struct AppState {
    inner: Arc<RwLock<AppStateInner>>,
    cached_data: AppStateData,
    cache_update_cooldown: Option<Instant>,
    completed_tx_filter: TransactionFilter,
    node_config: GlobalConfig,
    config: AppStateConfig,
    wallet_connectivity: WalletConnectivityHandle,
    balance_enquiry_debouncer: BalanceEnquiryDebouncer,
}

impl AppState {
    pub fn new(
        node_identity: &NodeIdentity,
        network: Network,
        wallet: WalletSqlite,
        base_node_selected: Peer,
        base_node_config: PeerConfig,
        node_config: GlobalConfig,
    ) -> Self {
        let wallet_connectivity = wallet.wallet_connectivity.clone();
        let output_manager_service = wallet.output_manager_service.clone();
        let inner = AppStateInner::new(node_identity, network, wallet, base_node_selected, base_node_config);
        let cached_data = inner.data.clone();

        let inner = Arc::new(RwLock::new(inner));
        Self {
            inner: inner.clone(),
            cached_data,
            cache_update_cooldown: None,
            completed_tx_filter: TransactionFilter::ABANDONED_COINBASES,
            node_config: node_config.clone(),
            config: AppStateConfig::default(),
            wallet_connectivity,
            balance_enquiry_debouncer: BalanceEnquiryDebouncer::new(
                inner,
                Duration::from_secs(node_config.wallet_balance_enquiry_cooldown_period),
                output_manager_service,
            ),
        }
    }

    pub async fn start_event_monitor(&self, notifier: Notifier) {
        let balance_enquiry_debounce_tx = self.balance_enquiry_debouncer.clone().get_sender();
        let event_monitor = WalletEventMonitor::new(self.inner.clone(), balance_enquiry_debounce_tx);
        tokio::spawn(event_monitor.run(notifier));
    }

    pub fn get_all_events(&self) -> VecDeque<EventListItem> {
        self.cached_data.all_events.to_owned()
    }

    pub async fn start_balance_enquiry_debouncer(&self) -> Result<(), UiError> {
        tokio::spawn(self.balance_enquiry_debouncer.clone().run());
        let _ = self
            .balance_enquiry_debouncer
            .clone()
            .get_sender()
            .send(())
            .map_err(|e| UiError::SendError(e.to_string()));
        Ok(())
    }

    pub async fn refresh_transaction_state(&mut self) -> Result<(), UiError> {
        let mut inner = self.inner.write().await;
        inner.refresh_full_transaction_state().await?;
        drop(inner);
        self.update_cache().await;
        Ok(())
    }

    pub async fn refresh_contacts_state(&mut self) -> Result<(), UiError> {
        let mut inner = self.inner.write().await;
        inner.refresh_contacts_state().await?;
        drop(inner);
        self.update_cache().await;
        Ok(())
    }

    pub async fn refresh_connected_peers_state(&mut self) -> Result<(), UiError> {
        let mut inner = self.inner.write().await;
        inner.refresh_connected_peers_state().await?;
        drop(inner);
        self.update_cache().await;
        Ok(())
    }

    pub async fn refresh_assets_state(&mut self) -> Result<(), UiError> {
        let mut inner = self.inner.write().await;
        inner.refresh_assets_state().await?;
        if let Some(data) = inner.get_updated_app_state() {
            self.cached_data = data;
        }
        Ok(())
    }

    pub async fn refresh_tokens_state(&mut self) -> Result<(), UiError> {
        let mut inner = self.inner.write().await;
        inner.refresh_tokens_state().await?;
        if let Some(data) = inner.get_updated_app_state() {
            self.cached_data = data;
        }
        Ok(())
    }

    pub async fn update_cache(&mut self) {
        let update = match self.cache_update_cooldown {
            Some(last_update) => last_update.elapsed() > self.config.cache_update_cooldown,
            None => true,
        };

        if update {
            let mut inner = self.inner.write().await;
            let updated_state = inner.get_updated_app_state();
            if let Some(data) = updated_state {
                self.cached_data = data;
                self.cache_update_cooldown = Some(Instant::now());
            }
        }
    }

    pub async fn upsert_contact(&mut self, alias: String, public_key_or_emoji_id: String) -> Result<(), UiError> {
        let mut inner = self.inner.write().await;

        let public_key = match CommsPublicKey::from_hex(public_key_or_emoji_id.as_str()) {
            Ok(pk) => pk,
            Err(_) => {
                EmojiId::str_to_pubkey(public_key_or_emoji_id.as_str()).map_err(|_| UiError::PublicKeyParseError)?
            },
        };

        let contact = Contact { alias, public_key };
        inner.wallet.contacts_service.upsert_contact(contact).await?;

        inner.refresh_contacts_state().await?;
        drop(inner);
        self.update_cache().await;
        Ok(())
    }

    // Return alias or pub key if the contact is not in the list.
    pub fn get_alias(&self, pub_key: &RistrettoPublicKey) -> String {
        let pub_key_hex = format!("{}", pub_key);
        // TODO: We can uncomment this to indicated unknown origin, otherwise there is our pub key.
        // if self.get_identity().public_key == pub_key_hex {
        //     return "Unknown".to_string();
        // }
        match self
            .cached_data
            .contacts
            .iter()
            .find(|&contact| contact.public_key.eq(&pub_key_hex))
        {
            Some(contact) => contact.alias.clone(),
            None => pub_key_hex,
        }
    }

    pub async fn delete_contact(&mut self, public_key: String) -> Result<(), UiError> {
        let mut inner = self.inner.write().await;
        let public_key = match CommsPublicKey::from_hex(public_key.as_str()) {
            Ok(pk) => pk,
            Err(_) => EmojiId::str_to_pubkey(public_key.as_str()).map_err(|_| UiError::PublicKeyParseError)?,
        };

        inner.wallet.contacts_service.remove_contact(public_key).await?;

        inner.refresh_contacts_state().await?;
        drop(inner);
        self.update_cache().await;
        Ok(())
    }

    pub async fn send_transaction(
        &mut self,
        public_key: String,
        amount: u64,
        unique_id: Option<Vec<u8>>,
        fee_per_gram: u64,
        message: String,
        result_tx: watch::Sender<UiTransactionSendStatus>,
    ) -> Result<(), UiError> {
        let inner = self.inner.write().await;
        let public_key = match CommsPublicKey::from_hex(public_key.as_str()) {
            Ok(pk) => pk,
            Err(_) => EmojiId::str_to_pubkey(public_key.as_str()).map_err(|_| UiError::PublicKeyParseError)?,
        };

        let fee_per_gram = fee_per_gram * uT;
        let tx_service_handle = inner.wallet.transaction_service.clone();
        tokio::spawn(send_transaction_task(
            public_key,
            MicroTari::from(amount),
            unique_id,
            message,
            fee_per_gram,
            tx_service_handle,
            result_tx,
        ));

        Ok(())
    }

    pub async fn send_one_sided_transaction(
        &mut self,
        public_key: String,
        amount: u64,
        unique_id: Option<Vec<u8>>,
        fee_per_gram: u64,
        message: String,
        result_tx: watch::Sender<UiTransactionSendStatus>,
    ) -> Result<(), UiError> {
        let inner = self.inner.write().await;
        let public_key = match CommsPublicKey::from_hex(public_key.as_str()) {
            Ok(pk) => pk,
            Err(_) => EmojiId::str_to_pubkey(public_key.as_str()).map_err(|_| UiError::PublicKeyParseError)?,
        };

        let fee_per_gram = fee_per_gram * uT;
        let tx_service_handle = inner.wallet.transaction_service.clone();
        tokio::spawn(send_one_sided_transaction_task(
            public_key,
            MicroTari::from(amount),
            unique_id,
            message,
            fee_per_gram,
            tx_service_handle,
            result_tx,
        ));

        Ok(())
    }

    pub async fn cancel_transaction(&mut self, tx_id: TxId) -> Result<(), UiError> {
        let inner = self.inner.write().await;
        let mut tx_service_handle = inner.wallet.transaction_service.clone();
        tx_service_handle.cancel_transaction(tx_id).await?;
        Ok(())
    }

    pub async fn rebroadcast_all(&mut self) -> Result<(), UiError> {
        let inner = self.inner.write().await;
        let mut tx_service = inner.wallet.transaction_service.clone();
        tx_service.restart_broadcast_protocols().await?;
        Ok(())
    }

    pub fn get_identity(&self) -> &MyIdentity {
        &self.cached_data.my_identity
    }

    pub fn get_owned_assets(&self) -> &[Asset] {
        self.cached_data.owned_assets.as_slice()
    }

    pub fn get_owned_tokens(&self) -> &[Token] {
        self.cached_data.owned_tokens.as_slice()
    }

    pub fn get_contacts(&self) -> &[UiContact] {
        self.cached_data.contacts.as_slice()
    }

    pub fn get_contact(&self, index: usize) -> Option<&UiContact> {
        if index < self.cached_data.contacts.len() {
            Some(&self.cached_data.contacts[index])
        } else {
            None
        }
    }

    pub fn get_contacts_slice(&self, start: usize, end: usize) -> &[UiContact] {
        if self.cached_data.contacts.is_empty() || start > end || end > self.cached_data.contacts.len() {
            return &[];
        }

        &self.cached_data.contacts[start..end]
    }

    pub fn get_pending_txs(&self) -> &Vec<CompletedTransactionInfo> {
        &self.cached_data.pending_txs
    }

    pub fn get_pending_txs_slice(&self, start: usize, end: usize) -> &[CompletedTransactionInfo] {
        if self.cached_data.pending_txs.is_empty() || start > end || end > self.cached_data.pending_txs.len() {
            return &[];
        }

        &self.cached_data.pending_txs[start..end]
    }

    pub fn get_pending_tx(&self, index: usize) -> Option<&CompletedTransactionInfo> {
        if index < self.cached_data.pending_txs.len() {
            Some(&self.cached_data.pending_txs[index])
        } else {
            None
        }
    }

    pub fn get_completed_txs(&self) -> Vec<&CompletedTransactionInfo> {
        if self
            .completed_tx_filter
            .contains(TransactionFilter::ABANDONED_COINBASES)
        {
            self.cached_data
                .completed_txs
                .iter()
                .filter(|tx| !((tx.cancelled || !tx.valid) && tx.status == TransactionStatus::Coinbase))
                .collect()
        } else {
            self.cached_data.completed_txs.iter().collect()
        }
    }

    pub fn get_confirmations(&self, tx_id: &TxId) -> Option<&u64> {
        (&self.cached_data.confirmations).get(tx_id)
    }

    pub fn get_completed_tx(&self, index: usize) -> Option<&CompletedTransactionInfo> {
        let filtered_completed_txs = self.get_completed_txs();
        if index < filtered_completed_txs.len() {
            Some(filtered_completed_txs[index])
        } else {
            None
        }
    }

    pub fn get_connected_peers(&self) -> &Vec<Peer> {
        &self.cached_data.connected_peers
    }

    pub fn get_balance(&self) -> &Balance {
        &self.cached_data.balance
    }

    pub fn get_base_node_state(&self) -> &BaseNodeState {
        &self.cached_data.base_node_state
    }

    pub fn get_wallet_connectivity(&self) -> WalletConnectivityHandle {
        self.wallet_connectivity.clone()
    }

    pub fn get_selected_base_node(&self) -> &Peer {
        &self.cached_data.base_node_selected
    }

    pub fn get_previous_base_node(&self) -> &Peer {
        &self.cached_data.base_node_previous
    }

    pub fn get_custom_base_node(&self) -> &Option<Peer> {
        &self.cached_data.base_node_peer_custom
    }

    pub fn get_base_node_list(&self) -> &Vec<(String, Peer)> {
        &self.cached_data.base_node_list
    }

    pub async fn set_base_node_peer(&mut self, peer: Peer) -> Result<(), UiError> {
        let mut inner = self.inner.write().await;
        inner.set_base_node_peer(peer).await?;
        Ok(())
    }

    pub async fn set_custom_base_node(&mut self, public_key: String, address: String) -> Result<Peer, UiError> {
        let pub_key = PublicKey::from_hex(public_key.as_str())?;
        let addr = address.parse::<Multiaddr>().map_err(|_| UiError::AddressParseError)?;
        let node_id = NodeId::from_key(&pub_key);
        let peer = Peer::new(
            pub_key,
            node_id,
            addr.into(),
            PeerFlags::default(),
            PeerFeatures::COMMUNICATION_NODE,
            Default::default(),
            Default::default(),
        );

        let mut inner = self.inner.write().await;
        inner.set_custom_base_node_peer(peer.clone()).await?;
        Ok(peer)
    }

    pub async fn clear_custom_base_node(&mut self) -> Result<(), UiError> {
        {
            let mut inner = self.inner.write().await;
            inner.clear_custom_base_node_peer().await?;
        }
        self.update_cache().await;
        Ok(())
    }

    pub fn get_required_confirmations(&self) -> u64 {
        (&self.node_config.transaction_num_confirmations_required).to_owned()
    }

    pub fn toggle_abandoned_coinbase_filter(&mut self) {
        self.completed_tx_filter.toggle(TransactionFilter::ABANDONED_COINBASES);
    }

    pub fn get_notifications(&self) -> &[(DateTime<Local>, String)] {
        &self.cached_data.notifications
    }

    pub fn unread_notifications_count(&self) -> u32 {
        self.cached_data.new_notification_count
    }

    pub async fn mark_notifications_as_read(&mut self) {
        // Do not update if not necessary
        if self.unread_notifications_count() > 0 {
            {
                let mut inner = self.inner.write().await;
                inner.mark_notifications_as_read();
            }
            self.update_cache().await;
        }
    }

    pub fn get_default_fee_per_gram(&self) -> MicroTari {
        use Network::*;
        // TODO: TBD
        match self.node_config.network {
            MainNet | LocalNet | Igor | Dibbler => MicroTari(5),
            Ridcully | Stibbons | Weatherwax => MicroTari(25),
        }
    }

    pub fn get_network(&self) -> Network {
        self.node_config.network
    }
}
pub struct AppStateInner {
    updated: bool,
    data: AppStateData,
    wallet: WalletSqlite,
}

impl AppStateInner {
    pub fn new(
        node_identity: &NodeIdentity,
        network: Network,
        wallet: WalletSqlite,
        base_node_selected: Peer,
        base_node_config: PeerConfig,
    ) -> Self {
        let data = AppStateData::new(node_identity, network, base_node_selected, base_node_config);

        AppStateInner {
            updated: false,
            data,
            wallet,
        }
    }

    pub fn add_event(&mut self, event: EventListItem) {
        if self.data.all_events.len() > 30 {
            self.data.all_events.pop_back();
        }
        self.data.all_events.push_front(event);
        self.updated = true;
    }

    /// If there has been an update to the state since the last call to this function it will provide a cloned snapshot
    /// of the data for caching, if there has been no change then returns None
    fn get_updated_app_state(&mut self) -> Option<AppStateData> {
        if self.updated {
            self.updated = false;
            Some(self.data.clone())
        } else {
            None
        }
    }

    pub fn get_transaction_weight(&self) -> TransactionWeight {
        *self
            .wallet
            .network
            .create_consensus_constants()
            .last()
            .unwrap()
            .transaction_weight()
    }

    pub async fn refresh_full_transaction_state(&mut self) -> Result<(), UiError> {
        let mut pending_transactions: Vec<CompletedTransaction> = Vec::new();
        pending_transactions.extend(
            self.wallet
                .transaction_service
                .get_pending_inbound_transactions()
                .await?
                .values()
                .map(|t| CompletedTransaction::from(t.clone()))
                .collect::<Vec<CompletedTransaction>>(),
        );
        pending_transactions.extend(
            self.wallet
                .transaction_service
                .get_pending_outbound_transactions()
                .await?
                .values()
                .map(|t| CompletedTransaction::from(t.clone()))
                .collect::<Vec<CompletedTransaction>>(),
        );

        pending_transactions.sort_by(|a: &CompletedTransaction, b: &CompletedTransaction| {
            b.timestamp.partial_cmp(&a.timestamp).unwrap()
        });
        self.data.pending_txs = pending_transactions
            .iter()
            .map(|tx| CompletedTransactionInfo::from_completed_transaction(tx.clone(), &self.get_transaction_weight()))
            .collect();

        let mut completed_transactions: Vec<CompletedTransaction> = Vec::new();
        completed_transactions.extend(
            self.wallet
                .transaction_service
                .get_completed_transactions()
                .await?
                .values()
                .cloned()
                .collect::<Vec<CompletedTransaction>>(),
        );

        completed_transactions.extend(
            self.wallet
                .transaction_service
                .get_cancelled_completed_transactions()
                .await?
                .values()
                .cloned()
                .collect::<Vec<CompletedTransaction>>(),
        );

        completed_transactions.sort_by(|a, b| {
            b.timestamp
                .partial_cmp(&a.timestamp)
                .expect("Should be able to compare timestamps")
        });

        self.data.completed_txs = completed_transactions
            .iter()
            .map(|tx| CompletedTransactionInfo::from_completed_transaction(tx.clone(), &self.get_transaction_weight()))
            .collect();
        self.updated = true;
        Ok(())
    }

    pub async fn refresh_single_confirmation_state(&mut self, tx_id: TxId, confirmations: u64) -> Result<(), UiError> {
        let stat = self.data.confirmations.entry(tx_id).or_insert(confirmations);
        *stat = confirmations;
        Ok(())
    }

    pub async fn cleanup_single_confirmation_state(&mut self, tx_id: TxId) -> Result<(), UiError> {
        self.data.confirmations.remove_entry(&tx_id);
        Ok(())
    }

    pub async fn refresh_single_transaction_state(&mut self, tx_id: TxId) -> Result<(), UiError> {
        let found = self.wallet.transaction_service.get_any_transaction(tx_id).await?;

        match found {
            None => {
                // If it's not in the backend then remove it from AppState
                let _: Option<CompletedTransaction> = self
                    .data
                    .pending_txs
                    .iter()
                    .position(|i| i.tx_id == tx_id)
                    .and_then(|index| {
                        let _ = self.data.pending_txs.remove(index);
                        None
                    });
                let _: Option<CompletedTransaction> = self
                    .data
                    .completed_txs
                    .iter()
                    .position(|i| i.tx_id == tx_id)
                    .and_then(|index| {
                        let _ = self.data.pending_txs.remove(index);
                        None
                    });
            },
            Some(tx) => {
                let tx =
                    CompletedTransactionInfo::from_completed_transaction(tx.into(), &self.get_transaction_weight());
                if let Some(index) = self.data.pending_txs.iter().position(|i| i.tx_id == tx_id) {
                    if tx.status == TransactionStatus::Pending && !tx.cancelled {
                        self.data.pending_txs[index] = tx;
                        self.updated = true;
                        return Ok(());
                    } else {
                        let _ = self.data.pending_txs.remove(index);
                    }
                } else if tx.status == TransactionStatus::Pending && !tx.cancelled {
                    self.data.pending_txs.push(tx);
                    self.data.pending_txs.sort_by(|a, b| {
                        b.timestamp
                            .partial_cmp(&a.timestamp)
                            .expect("Should be able to compare timestamps")
                    });
                    self.updated = true;
                    return Ok(());
                }

                if let Some(index) = self.data.completed_txs.iter().position(|i| i.tx_id == tx_id) {
                    self.data.completed_txs[index] = tx;
                } else {
                    self.data.completed_txs.push(tx);
                }
                self.data.completed_txs.sort_by(|a, b| {
                    b.timestamp
                        .partial_cmp(&a.timestamp)
                        .expect("Should be able to compare timestamps")
                });
            },
        }
        self.refresh_assets_state().await?;
        self.refresh_tokens_state().await?;
        self.updated = true;
        Ok(())
    }

    pub async fn refresh_contacts_state(&mut self) -> Result<(), UiError> {
        let mut contacts: Vec<UiContact> = self
            .wallet
            .contacts_service
            .get_contacts()
            .await?
            .iter()
            .map(|c| UiContact::from(c.clone()))
            .collect();

        contacts.sort_by(|a, b| {
            a.alias
                .partial_cmp(&b.alias)
                .expect("Should be able to compare contact aliases")
        });

        self.data.contacts = contacts;
        self.updated = true;
        Ok(())
    }

    pub async fn refresh_connected_peers_state(&mut self) -> Result<(), UiError> {
        let connections = self.wallet.comms.connectivity().get_active_connections().await?;

        let peer_manager = self.wallet.comms.peer_manager();
        let mut peers = Vec::with_capacity(connections.len());
        for c in connections.iter() {
            if let Ok(p) = peer_manager.find_by_node_id(c.peer_node_id()).await {
                peers.push(p);
            }
        }

        self.data.connected_peers = peers;
        self.updated = true;
        Ok(())
    }

<<<<<<< HEAD
    pub async fn refresh_assets_state(&mut self) -> Result<(), UiError> {
        let asset_utxos = self.wallet.asset_manager.list_owned_assets().await?;
        self.data.owned_assets = asset_utxos;
        self.updated = true;
        Ok(())
    }

    pub async fn refresh_tokens_state(&mut self) -> Result<(), UiError> {
        let token_utxos = self.wallet.token_manager.list_owned_tokens().await?;
        self.data.owned_tokens = token_utxos;
        self.updated = true;
        Ok(())
=======
    pub fn has_time_locked_balance(&self) -> bool {
        if let Some(time_locked_balance) = self.data.balance.time_locked_balance {
            if time_locked_balance > MicroTari::from(0) {
                return true;
            }
        }
        false
>>>>>>> 5b0c7c94
    }

    pub async fn refresh_balance(&mut self, balance: Balance) -> Result<(), UiError> {
        self.data.balance = balance;
        self.updated = true;

        Ok(())
    }

    pub async fn refresh_base_node_state(&mut self, state: BaseNodeState) -> Result<(), UiError> {
        self.data.base_node_state = state;
        self.updated = true;

        Ok(())
    }

    pub async fn refresh_base_node_peer(&mut self, peer: Peer) -> Result<(), UiError> {
        self.data.base_node_selected = peer;
        self.updated = true;

        Ok(())
    }

    pub fn get_shutdown_signal(&self) -> ShutdownSignal {
        self.wallet.comms.shutdown_signal()
    }

    pub fn get_transaction_service_event_stream(&self) -> TransactionEventReceiver {
        self.wallet.transaction_service.get_event_stream()
    }

    pub fn get_output_manager_service_event_stream(&self) -> OutputManagerEventReceiver {
        self.wallet.output_manager_service.get_event_stream()
    }

    pub fn get_connectivity_event_stream(&self) -> ConnectivityEventRx {
        self.wallet.comms.connectivity().get_event_subscription()
    }

    pub fn get_wallet_connectivity(&self) -> WalletConnectivityHandle {
        self.wallet.wallet_connectivity.clone()
    }

    pub fn get_base_node_event_stream(&self) -> BaseNodeEventReceiver {
        self.wallet.base_node_service.get_event_stream()
    }

    pub async fn set_base_node_peer(&mut self, peer: Peer) -> Result<(), UiError> {
        self.wallet
            .set_base_node_peer(
                peer.public_key.clone(),
                peer.clone().addresses.first().ok_or(UiError::NoAddress)?.to_string(),
            )
            .await?;

        self.spawn_transaction_revalidation_task();

        self.data.base_node_previous = self.data.base_node_selected.clone();
        self.data.base_node_selected = peer.clone();
        self.updated = true;

        info!(
            target: LOG_TARGET,
            "Setting new base node peer for wallet: {}::{}",
            peer.public_key,
            peer.addresses.first().ok_or(UiError::NoAddress)?.to_string(),
        );

        Ok(())
    }

    pub async fn set_custom_base_node_peer(&mut self, peer: Peer) -> Result<(), UiError> {
        self.wallet
            .set_base_node_peer(
                peer.public_key.clone(),
                peer.clone().addresses.first().ok_or(UiError::NoAddress)?.to_string(),
            )
            .await?;

        self.spawn_transaction_revalidation_task();

        self.data.base_node_previous = self.data.base_node_selected.clone();
        self.data.base_node_selected = peer.clone();
        self.data.base_node_peer_custom = Some(peer.clone());
        self.data
            .base_node_list
            .insert(0, ("Custom Base Node".to_string(), peer.clone()));
        self.updated = true;

        // persist the custom node in wallet db
        self.wallet
            .db
            .set_client_key_value(CUSTOM_BASE_NODE_PUBLIC_KEY_KEY.to_string(), peer.public_key.to_string())
            .await?;
        self.wallet
            .db
            .set_client_key_value(
                CUSTOM_BASE_NODE_ADDRESS_KEY.to_string(),
                peer.addresses.first().ok_or(UiError::NoAddress)?.to_string(),
            )
            .await?;

        info!(
            target: LOG_TARGET,
            "Setting custom base node peer for wallet: {}::{}",
            peer.public_key,
            peer.addresses.first().ok_or(UiError::NoAddress)?.to_string(),
        );

        Ok(())
    }

    pub async fn clear_custom_base_node_peer(&mut self) -> Result<(), UiError> {
        let previous = self.data.base_node_previous.clone();
        self.wallet
            .set_base_node_peer(
                previous.public_key.clone(),
                previous.addresses.first().ok_or(UiError::NoAddress)?.to_string(),
            )
            .await?;

        self.spawn_transaction_revalidation_task();

        self.data.base_node_peer_custom = None;
        self.data.base_node_selected = previous;
        self.data.base_node_list.remove(0);
        self.updated = true;

        // clear from wallet db
        self.wallet
            .db
            .clear_client_value(CUSTOM_BASE_NODE_PUBLIC_KEY_KEY.to_string())
            .await?;
        self.wallet
            .db
            .clear_client_value(CUSTOM_BASE_NODE_ADDRESS_KEY.to_string())
            .await?;
        Ok(())
    }

    pub fn spawn_transaction_revalidation_task(&mut self) {
        let mut txn_service = self.wallet.transaction_service.clone();
        let mut output_manager_service = self.wallet.output_manager_service.clone();

        task::spawn(async move {
            if let Err(e) = txn_service.validate_transactions().await {
                error!(target: LOG_TARGET, "Problem validating transactions: {}", e);
            }

            if let Err(e) = output_manager_service.validate_txos().await {
                error!(target: LOG_TARGET, "Problem validating UTXOs: {}", e);
            }
        });
    }

    pub fn add_notification(&mut self, notification: String) {
        self.data.notifications.push((Local::now(), notification));
        self.data.new_notification_count += 1;
        self.updated = true;
    }

    pub fn mark_notifications_as_read(&mut self) {
        self.data.new_notification_count = 0;
        self.updated = true;
    }

    pub fn get_software_updater(&self) -> SoftwareUpdaterHandle {
        self.wallet.get_software_updater()
    }
}

#[derive(Clone)]
pub struct CompletedTransactionInfo {
    pub tx_id: TxId,
    pub source_public_key: CommsPublicKey,
    pub destination_public_key: CommsPublicKey,
    pub amount: MicroTari,
    pub fee: MicroTari,
    pub excess_signature: String,
    pub maturity: u64,
    pub status: TransactionStatus,
    pub message: String,
    pub timestamp: NaiveDateTime,
    pub cancelled: bool,
    pub direction: TransactionDirection,
    pub valid: bool,
    pub mined_height: Option<u64>,
    pub is_coinbase: bool,
    pub weight: u64,
    pub inputs_count: usize,
    pub outputs_count: usize,
    pub unique_id: String,
}

fn first_unique_id(tx: &CompletedTransaction) -> String {
    let body = tx.transaction.body();
    for input in body.inputs() {
        if let Some(ref unique_id) = input.features.unique_id {
            return unique_id.to_hex();
        }
    }
    for output in body.outputs() {
        if let Some(ref unique_id) = output.features.unique_id {
            return unique_id.to_hex();
        }
    }

    String::new()
}

impl CompletedTransactionInfo {
    pub fn from_completed_transaction(tx: CompletedTransaction, transaction_weighting: &TransactionWeight) -> Self {
        let excess_signature = tx
            .transaction
            .first_kernel_excess_sig()
            .map(|s| s.get_signature().to_hex())
            .unwrap_or_default();
        let is_coinbase = tx.is_coinbase();
        let weight = tx.transaction.calculate_weight(transaction_weighting);
        let inputs_count = tx.transaction.body.inputs().len();
        let outputs_count = tx.transaction.body.outputs().len();
        let unique_id = first_unique_id(&tx);

        Self {
            tx_id: tx.tx_id,
            source_public_key: tx.source_public_key.clone(),
            destination_public_key: tx.destination_public_key.clone(),
            amount: tx.amount,
            fee: tx.fee,
            excess_signature,
            maturity: tx
                .transaction
                .body
                .outputs()
                .first()
                .map(|o| o.features.maturity)
                .unwrap_or(0),
            status: tx.status,
            message: tx.message,
            timestamp: tx.timestamp,
            cancelled: tx.cancelled,
            direction: tx.direction,
            valid: tx.valid,
            mined_height: tx.mined_height,
            is_coinbase,
            weight,
            inputs_count,
            outputs_count,
            unique_id,
        }
    }
}

#[derive(Clone)]
struct AppStateData {
    owned_assets: Vec<Asset>,
    owned_tokens: Vec<Token>,
    pending_txs: Vec<CompletedTransactionInfo>,
    completed_txs: Vec<CompletedTransactionInfo>,
    confirmations: HashMap<TxId, u64>,
    my_identity: MyIdentity,
    contacts: Vec<UiContact>,
    connected_peers: Vec<Peer>,
    balance: Balance,
    base_node_state: BaseNodeState,
    base_node_selected: Peer,
    base_node_previous: Peer,
    base_node_list: Vec<(String, Peer)>,
    base_node_peer_custom: Option<Peer>,
    all_events: VecDeque<EventListItem>,
    notifications: Vec<(DateTime<Local>, String)>,
    new_notification_count: u32,
}

#[derive(Clone)]
pub struct EventListItem {
    pub event_type: String,
    pub desc: String,
}

impl AppStateData {
    pub fn new(
        node_identity: &NodeIdentity,
        network: Network,
        base_node_selected: Peer,
        base_node_config: PeerConfig,
    ) -> Self {
        let eid = EmojiId::from_pubkey(node_identity.public_key()).to_string();
        let qr_link = format!("tari://{}/pubkey/{}", network, &node_identity.public_key().to_hex());
        let code = QrCode::new(qr_link).unwrap();
        let image = code
            .render::<unicode::Dense1x2>()
            .dark_color(unicode::Dense1x2::Dark)
            .light_color(unicode::Dense1x2::Light)
            .build()
            .lines()
            .skip(1)
            .fold("".to_string(), |acc, l| format!("{}{}\n", acc, l));

        let identity = MyIdentity {
            public_key: node_identity.public_key().to_string(),
            public_address: node_identity.public_address().to_string(),
            emoji_id: eid,
            qr_code: image,
            node_id: node_identity.node_id().to_string(),
        };
        let base_node_previous = base_node_selected.clone();

        // set up our base node list from config
        let mut base_node_list = base_node_config
            .base_node_peers
            .iter()
            .map(|peer| ("Service Peer".to_string(), peer.clone()))
            .collect::<Vec<(String, Peer)>>();

        // add peer seeds
        let peer_seeds = base_node_config
            .peer_seeds
            .iter()
            .map(|peer| ("Peer Seed".to_string(), peer.clone()))
            .collect::<Vec<(String, Peer)>>();

        base_node_list.extend(peer_seeds);

        // and prepend the custom base node if it exists
        if let Some(peer) = base_node_config.base_node_custom.clone() {
            base_node_list.insert(0, ("Custom Base Node".to_string(), peer));
        }

        AppStateData {
            owned_assets: Vec::new(),
            owned_tokens: Vec::new(),
            pending_txs: Vec::new(),
            completed_txs: Vec::new(),
            confirmations: HashMap::new(),
            my_identity: identity,
            contacts: Vec::new(),
            connected_peers: Vec::new(),
            balance: Balance::zero(),
            base_node_state: BaseNodeState::default(),
            base_node_selected,
            base_node_previous,
            base_node_list,
            base_node_peer_custom: base_node_config.base_node_custom,
            all_events: VecDeque::new(),
            notifications: Vec::new(),
            new_notification_count: 0,
        }
    }
}

#[derive(Clone)]
pub struct MyIdentity {
    pub public_key: String,
    pub public_address: String,
    pub emoji_id: String,
    pub qr_code: String,
    pub node_id: String,
}

#[derive(Clone)]
pub enum UiTransactionSendStatus {
    Initiated,
    SentDirect,
    TransactionComplete,
    DiscoveryInProgress,
    SentViaSaf,
    Error(String),
}

bitflags! {
    pub struct TransactionFilter: u8 {
        const NONE = 0b0000_0000;
        const ABANDONED_COINBASES = 0b0000_0001;
    }
}

#[derive(Clone)]
struct AppStateConfig {
    pub cache_update_cooldown: Duration,
}

impl Default for AppStateConfig {
    fn default() -> Self {
        Self {
            cache_update_cooldown: Duration::from_secs(2),
        }
    }
}<|MERGE_RESOLUTION|>--- conflicted
+++ resolved
@@ -745,7 +745,6 @@
         Ok(())
     }
 
-<<<<<<< HEAD
     pub async fn refresh_assets_state(&mut self) -> Result<(), UiError> {
         let asset_utxos = self.wallet.asset_manager.list_owned_assets().await?;
         self.data.owned_assets = asset_utxos;
@@ -758,7 +757,8 @@
         self.data.owned_tokens = token_utxos;
         self.updated = true;
         Ok(())
-=======
+    }
+
     pub fn has_time_locked_balance(&self) -> bool {
         if let Some(time_locked_balance) = self.data.balance.time_locked_balance {
             if time_locked_balance > MicroTari::from(0) {
@@ -766,7 +766,6 @@
             }
         }
         false
->>>>>>> 5b0c7c94
     }
 
     pub async fn refresh_balance(&mut self, balance: Balance) -> Result<(), UiError> {
