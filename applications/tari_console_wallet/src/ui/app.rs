--- conflicted
+++ resolved
@@ -88,12 +88,8 @@
             .add("Send".into(), Box::new(SendTab::new()))
             .add("Receive".into(), Box::new(ReceiveTab::new()))
             .add("Network".into(), Box::new(NetworkTab::new(base_node_selected)))
-<<<<<<< HEAD
-            .add("Log".into(), Box::new(LogTab::new()));
-=======
             .add("Log".into(), Box::new(LogTab::new()))
             .add("Notifications".into(), Box::new(NotificationTab::new()));
->>>>>>> 3e2d3352
 
         let base_node_status = BaseNode::new();
         let menu = Menu::new();
