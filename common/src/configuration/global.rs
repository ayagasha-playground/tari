--- conflicted
+++ resolved
@@ -35,26 +35,11 @@
 };
 
 use config::{Config, ConfigError, Environment};
-<<<<<<< HEAD
-use multiaddr::Multiaddr;
-use tari_storage::lmdb_store::LMDBConfig;
-
-use crate::{
-    configuration::{
-        bootstrap::ApplicationType,
-        merge_mining_config::MergeMiningConfig,
-        BaseNodeConfig,
-        Network,
-        ValidatorNodeConfig,
-        WalletConfig,
-    },
-=======
 use multiaddr::{Error, Multiaddr, Protocol};
 use tari_storage::lmdb_store::LMDBConfig;
 
 use crate::{
     configuration::{bootstrap::ApplicationType, name_server::DnsNameServer, Network},
->>>>>>> 5b0c7c94
     ConfigurationError,
 };
 
@@ -90,16 +75,13 @@
     pub pruned_mode_cleanup_interval: u64,
     pub core_threads: Option<usize>,
     pub base_node_identity_file: PathBuf,
-<<<<<<< HEAD
-    pub public_address: Multiaddr,
-    pub base_node_config: Option<BaseNodeConfig>,
-    pub wallet_config: Option<WalletConfig>,
-=======
     pub public_address: Option<Multiaddr>,
     pub grpc_enabled: bool,
     pub grpc_base_node_address: Multiaddr,
     pub grpc_console_wallet_address: Multiaddr,
->>>>>>> 5b0c7c94
+    pub public_address: Multiaddr,
+    pub base_node_config: Option<BaseNodeConfig>,
+    pub wallet_config: Option<WalletConfig>,
     pub peer_seeds: Vec<String>,
     pub dns_seeds: Vec<String>,
     pub dns_seeds_name_server: DnsNameServer,
@@ -140,14 +122,11 @@
     pub wallet_base_node_service_request_max_age: u64,
     pub wallet_balance_enquiry_cooldown_period: u64,
     pub prevent_fee_gt_amount: bool,
-<<<<<<< HEAD
-=======
     pub monerod_url: Vec<String>,
     pub monerod_username: String,
     pub monerod_password: String,
     pub monerod_use_auth: bool,
     pub proxy_host_address: SocketAddr,
->>>>>>> 5b0c7c94
     pub transcoder_host_address: SocketAddr,
     pub proxy_submit_to_origin: bool,
     pub force_sync_peers: Vec<String>,
@@ -164,11 +143,8 @@
     pub mining_wallet_address: String,
     pub mining_worker_name: String,
     pub base_node_bypass_range_proof_verification: bool,
-<<<<<<< HEAD
+    pub metrics: MetricsConfig,
     pub merge_mining_config: Option<MergeMiningConfig>,
-=======
-    pub metrics: MetricsConfig,
->>>>>>> 5b0c7c94
 }
 
 impl GlobalConfig {
@@ -362,7 +338,6 @@
         let key = "base_node.grpc_enabled";
         let grpc_enabled = cfg.get_bool(key).unwrap_or_default();
 
-<<<<<<< HEAD
         bn_config.grpc_address = if grpc_enabled {
             let key = "base_node.grpc_address";
             let addr = cfg.get_str(key).unwrap_or_else(|_| "127.0.0.1:18142".to_string());
@@ -400,18 +375,6 @@
         };
         wallet_config = Some(config);
     }
-=======
-    let key = config_string("base_node", net_str, "grpc_base_node_address");
-    let grpc_base_node_address = cfg
-        .get_str(&key)
-        .map(|addr| socket_or_multi(&addr).map_err(|e| ConfigurationError::new(&key, &e.to_string())))??;
-
-    let key = "wallet.grpc_address";
-    let grpc_console_wallet_address = cfg
-        .get_str(key)
-        .map_err(|e| ConfigurationError::new(key, &e.to_string()))
-        .map(|addr| socket_or_multi(&addr).map_err(|e| ConfigurationError::new(key, &e.to_string())))??;
->>>>>>> 5b0c7c94
 
     // Peer and DNS seeds
     let key = config_string("common", net_str, "peer_seeds");
@@ -673,46 +636,16 @@
             .map_err(|e| ConfigurationError::new(key, &e.to_string()))? as u64,
     );
 
-<<<<<<< HEAD
     let merge_mining_config = match application {
         ApplicationType::MergeMiningProxy => {
             let key = "merge_mining_proxy.monerod_url";
-            let monerod_url = cfg
-                .get_str(key)
-                .map_err(|e| ConfigurationError::new(key, &e.to_string()))?;
-
-            let key = "merge_mining_proxy.monerod_use_auth";
-            let monerod_use_auth = cfg
-                .get_bool(key)
-                .map_err(|e| ConfigurationError::new(key, &e.to_string()))?;
-
-            let key = "merge_mining_proxy.monerod_username";
-            let monerod_username = cfg
-                .get_str(key)
-                .map_err(|e| ConfigurationError::new(key, &e.to_string()))?;
-
-            let key = "merge_mining_proxy.monerod_password";
-            let monerod_password = cfg
-                .get_str(key)
-                .map_err(|e| ConfigurationError::new(key, &e.to_string()))?;
-
-            let key = "merge_mining_proxy.proxy_host_address";
-            let proxy_host_address = cfg
-                .get_str(key)
-                .map_err(|e| ConfigurationError::new(key, &e.to_string()))
-                .and_then(|addr| {
-                    addr.parse::<SocketAddr>()
-                        .map_err(|e| ConfigurationError::new(key, &e.to_string()))
-                })?;
-=======
-    let key = config_string("merge_mining_proxy", net_str, "monerod_url");
-    let mut monerod_url: Vec<String> = cfg
-        .get_array(&key)
+            let mut monerod_url: Vec<String> = cfg
+                .get_array(key)
         .unwrap_or_default()
         .into_iter()
         .map(|v| {
             v.into_str()
-                .map_err(|err| ConfigurationError::new(&key, &err.to_string()))
+                .map_err(|err| ConfigurationError::new(key, &err.to_string()))
         })
         .collect::<Result<_, _>>()?;
 
@@ -726,11 +659,29 @@
         ];
     }
 
-    let key = config_string("merge_mining_proxy", net_str, "monerod_use_auth");
-    let monerod_use_auth = cfg
-        .get_bool(&key)
-        .map_err(|e| ConfigurationError::new(&key, &e.to_string()))?;
->>>>>>> 5b0c7c94
+            let key = "merge_mining_proxy.monerod_use_auth";
+            let monerod_use_auth = cfg
+                .get_bool(key)
+                .map_err(|e| ConfigurationError::new(key, &e.to_string()))?;
+
+            let key = "merge_mining_proxy.monerod_username";
+            let monerod_username = cfg
+                .get_str(key)
+                .map_err(|e| ConfigurationError::new(key, &e.to_string()))?;
+
+            let key = "merge_mining_proxy.monerod_password";
+            let monerod_password = cfg
+                .get_str(key)
+                .map_err(|e| ConfigurationError::new(key, &e.to_string()))?;
+
+            let key = "merge_mining_proxy.proxy_host_address";
+            let proxy_host_address = cfg
+                .get_str(key)
+                .map_err(|e| ConfigurationError::new(key, &e.to_string()))
+                .and_then(|addr| {
+                    addr.parse::<SocketAddr>()
+                        .map_err(|e| ConfigurationError::new(key, &e.to_string()))
+                })?;
 
             let key = "merge_mining_proxy.base_node_grpc_address";
             let base_node_grpc_address = cfg
@@ -908,11 +859,8 @@
         mining_wallet_address,
         mining_worker_name,
         base_node_bypass_range_proof_verification,
-<<<<<<< HEAD
+        metrics,
         merge_mining_config,
-=======
-        metrics,
->>>>>>> 5b0c7c94
     })
 }
 
