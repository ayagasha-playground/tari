--- conflicted
+++ resolved
@@ -27,15 +27,6 @@
 path-clean = "0.1.0"
 tari_storage = { version = "^0.22", path = "../infrastructure/storage"}
 tracing = "0.1.26"
-<<<<<<< HEAD
-tracing-opentelemetry = "0.15.0"
-tracing-subscriber = "0.2.20"
-
-# network tracing, rt-tokio for async batch export
-opentelemetry = { version = "0.16", default-features = false, features = ["trace", "rt-tokio"] }
-opentelemetry-jaeger = { version = "0.15", features = ["rt-tokio"] }
-=======
->>>>>>> 5b0c7c94
 
 anyhow = { version = "1.0", optional = true }
 git2 = { version = "0.8", optional = true }
