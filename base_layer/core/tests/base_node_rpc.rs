--- conflicted
+++ resolved
@@ -56,12 +56,9 @@
     txn_schema,
 };
 use tari_crypto::tari_utilities::epoch_time::EpochTime;
-<<<<<<< HEAD
-use tari_utilities::Hashable;
-=======
 use tari_service_framework::reply_channel;
 use tari_test_utils::streams::convert_mpsc_to_stream;
->>>>>>> a650163e
+use tari_utilities::Hashable;
 use tempfile::{tempdir, TempDir};
 use tokio::sync::broadcast;
 
@@ -184,13 +181,8 @@
         .await
         .unwrap();
 
-<<<<<<< HEAD
-    // Check that subitting Tx2 will now be accepted
+    // Check that submiting Tx2 will now be accepted
     let msg = TransactionProto::try_from(tx2).unwrap();
-=======
-    // Check that submiting Tx2 will now be accepted
-    let msg = TransactionProto::from(tx2);
->>>>>>> a650163e
     let req = request_mock.request_with_context(Default::default(), msg);
     let resp = service.submit_transaction(req).await.unwrap().into_message();
     assert!(resp.accepted);
