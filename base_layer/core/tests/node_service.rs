--- conflicted
+++ resolved
@@ -20,11 +20,6 @@
 // WHETHER IN CONTRACT, STRICT LIABILITY, OR TORT (INCLUDING NEGLIGENCE OR OTHERWISE) ARISING IN ANY WAY OUT OF THE
 // USE OF THIS SOFTWARE, EVEN IF ADVISED OF THE POSSIBILITY OF SUCH DAMAGE.
 
-<<<<<<< HEAD
-#[allow(dead_code)]
-mod helpers;
-=======
->>>>>>> 5b0c7c94
 use std::{sync::Arc, time::Duration};
 
 use helpers::{
@@ -65,12 +60,9 @@
 
 use crate::helpers::block_builders::{construct_chained_blocks, create_coinbase};
 
-<<<<<<< HEAD
-=======
 #[allow(dead_code)]
 mod helpers;
 
->>>>>>> 5b0c7c94
 #[tokio::test]
 async fn propagate_and_forward_many_valid_blocks() {
     let temp_dir = tempdir().unwrap();
