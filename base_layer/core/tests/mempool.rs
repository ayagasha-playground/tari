--- conflicted
+++ resolved
@@ -50,12 +50,8 @@
     transactions::{
         fee::Fee,
         tari_amount::{uT, MicroTari, T},
-<<<<<<< HEAD
+        test_helpers::{create_unblinded_output, schema_to_transaction, spend_utxos, TestParams},
         transaction::{KernelBuilder, OutputFeatures, OutputFlags, Transaction, TransactionOutput},
-=======
-        test_helpers::{create_unblinded_output, schema_to_transaction, spend_utxos, TestParams},
-        transaction::{KernelBuilder, OutputFeatures, Transaction, TransactionOutput},
->>>>>>> 9bd47609
         transaction_protocol::{build_challenge, TransactionMetadata},
         CryptoFactories,
     },
