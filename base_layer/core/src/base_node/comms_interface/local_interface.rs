--- conflicted
+++ resolved
@@ -24,11 +24,7 @@
 
 use tari_common_types::{
     chain_metadata::ChainMetadata,
-<<<<<<< HEAD
-    types::{BlockHash, Commitment, HashOutput, PublicKey, Signature},
-=======
     types::{BlockHash, Commitment, HashOutput, Signature},
->>>>>>> 5b0c7c94
 };
 use tari_service_framework::{reply_channel::SenderService, Service};
 use tokio::sync::broadcast;
@@ -43,10 +39,7 @@
         NodeCommsResponse,
     },
     blocks::{Block, ChainHeader, HistoricalBlock, NewBlockTemplate},
-<<<<<<< HEAD
     chain_storage::UtxoMinedInfo,
-=======
->>>>>>> 5b0c7c94
     proof_of_work::PowAlgorithm,
     transactions::transaction::{TransactionKernel, TransactionOutput},
 };
