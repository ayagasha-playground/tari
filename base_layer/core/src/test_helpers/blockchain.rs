--- conflicted
+++ resolved
@@ -65,11 +65,7 @@
     },
     consensus::{chain_strength_comparer::ChainStrengthComparerBuilder, ConsensusConstantsBuilder, ConsensusManager},
     proof_of_work::{AchievedTargetDifficulty, Difficulty, PowAlgorithm},
-<<<<<<< HEAD
-    test_helpers::{create_block, BlockSpec},
-=======
     test_helpers::{block_spec::BlockSpecs, create_consensus_rules, BlockSpec},
->>>>>>> 9bd47609
     transactions::{
         transaction::{TransactionInput, TransactionKernel, UnblindedOutput},
         CryptoFactories,
