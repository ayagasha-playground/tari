--- conflicted
+++ resolved
@@ -20,15 +20,6 @@
 //  WHETHER IN CONTRACT, STRICT LIABILITY, OR TORT (INCLUDING NEGLIGENCE OR OTHERWISE) ARISING IN ANY WAY OUT OF THE
 //  USE OF THIS SOFTWARE, EVEN IF ADVISED OF THE POSSIBILITY OF SUCH DAMAGE.
 
-<<<<<<< HEAD
-use crate::transactions::{
-    aggregated_body::AggregateBody,
-    crypto_factories::CryptoFactories,
-    tari_amount::{uT, MicroTari},
-    transaction_protocol::{build_challenge, RewindData, TransactionMetadata},
-};
-use blake2::Digest;
-=======
 use crate::{
     consensus::{ConsensusDecoding, ConsensusEncoding, ConsensusEncodingSized, ConsensusEncodingWrapper},
     transactions::{
@@ -41,7 +32,6 @@
 };
 use blake2::Digest;
 use integer_encoding::{VarInt, VarIntReader, VarIntWriter};
->>>>>>> 9bd47609
 use rand::rngs::OsRng;
 use serde::{Deserialize, Serialize};
 use std::{
@@ -49,11 +39,8 @@
     fmt,
     fmt::{Display, Formatter},
     hash::{Hash, Hasher},
-<<<<<<< HEAD
-=======
     io,
     io::{Read, Write},
->>>>>>> 9bd47609
     ops::{Add, Shl},
 };
 use tari_common_types::types::{
@@ -87,11 +74,7 @@
 };
 use thiserror::Error;
 
-<<<<<<< HEAD
-// Tx_weight(inputs(12,500), outputs(500), kernels(1)) = 19,003, still well enough below block weight of 19,500
-=======
 // Tx_weight(inputs(12,500), outputs(500), kernels(1)) = 126,510 still well enough below block weight of 127,795
->>>>>>> 9bd47609
 pub const MAX_TRANSACTION_INPUTS: usize = 12_500;
 pub const MAX_TRANSACTION_OUTPUTS: usize = 500;
 pub const MAX_TRANSACTION_RECIPIENTS: usize = 15;
