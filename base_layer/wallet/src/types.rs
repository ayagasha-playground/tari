--- conflicted
+++ resolved
@@ -20,16 +20,12 @@
 // WHETHER IN CONTRACT, STRICT LIABILITY, OR TORT (INCLUDING NEGLIGENCE OR OTHERWISE) ARISING IN ANY WAY OUT OF THE
 // USE OF THIS SOFTWARE, EVEN IF ADVISED OF THE POSSIBILITY OF SUCH DAMAGE.
 
-<<<<<<< HEAD
 use crate::error::WalletError;
 use rand::rngs::OsRng;
 use tari_common_types::types::{PrivateKey, PublicKey};
 use tari_core::transactions::tari_amount::MicroTari;
 use tari_crypto::{common::Blake256, keys::PublicKey as OtherPublicKey};
 use tari_key_manager::key_manager::KeyManager;
-=======
-use tari_crypto::common::Blake256;
->>>>>>> 9bd47609
 
 /// Specify the Hash function used by the key manager
 pub type KeyDigest = Blake256;
