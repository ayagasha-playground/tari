// Copyright 2019. The Tari Project
//
// Redistribution and use in source and binary forms, with or without modification, are permitted provided that the
// following conditions are met:
//
// 1. Redistributions of source code must retain the above copyright notice, this list of conditions and the following
// disclaimer.
//
// 2. Redistributions in binary form must reproduce the above copyright notice, this list of conditions and the
// following disclaimer in the documentation and/or other materials provided with the distribution.
//
// 3. Neither the name of the copyright holder nor the names of its contributors may be used to endorse or promote
// products derived from this software without specific prior written permission.
//
// THIS SOFTWARE IS PROVIDED BY THE COPYRIGHT HOLDERS AND CONTRIBUTORS "AS IS" AND ANY EXPRESS OR IMPLIED WARRANTIES,
// INCLUDING, BUT NOT LIMITED TO, THE IMPLIED WARRANTIES OF MERCHANTABILITY AND FITNESS FOR A PARTICULAR PURPOSE ARE
// DISCLAIMED. IN NO EVENT SHALL THE COPYRIGHT HOLDER OR CONTRIBUTORS BE LIABLE FOR ANY DIRECT, INDIRECT, INCIDENTAL,
// SPECIAL, EXEMPLARY, OR CONSEQUENTIAL DAMAGES (INCLUDING, BUT NOT LIMITED TO, PROCUREMENT OF SUBSTITUTE GOODS OR
// SERVICES; LOSS OF USE, DATA, OR PROFITS; OR BUSINESS INTERRUPTION) HOWEVER CAUSED AND ON ANY THEORY OF LIABILITY,
// WHETHER IN CONTRACT, STRICT LIABILITY, OR TORT (INCLUDING NEGLIGENCE OR OTHERWISE) ARISING IN ANY WAY OUT OF THE
// USE OF THIS SOFTWARE, EVEN IF ADVISED OF THE POSSIBILITY OF SUCH DAMAGE.

<<<<<<< HEAD
use std::{fmt, fmt::Formatter, sync::Arc};

use aes_gcm::Aes256Gcm;
use tari_common_types::{transaction::TxId, types::PublicKey};
=======
use std::{fmt, sync::Arc};

use aes_gcm::Aes256Gcm;
use tari_common_types::{
    transaction::TxId,
    types::{HashOutput, PublicKey},
};
>>>>>>> 5b0c7c94
use tari_core::transactions::{
    tari_amount::MicroTari,
    transaction::{OutputFeatures, Transaction, TransactionOutput, UnblindedOutput, UnblindedOutputBuilder},
    transaction_protocol::sender::TransactionSenderMessage,
    ReceiverTransactionProtocol,
    SenderTransactionProtocol,
};
use tari_crypto::{script::TariScript, tari_utilities::hex::Hex};
use tari_service_framework::reply_channel::SenderService;
use tokio::sync::broadcast;
use tower::Service;

use crate::output_manager_service::{
    error::OutputManagerError,
    service::Balance,
<<<<<<< HEAD
    storage::models::KnownOneSidedPaymentScript,
=======
    storage::models::{KnownOneSidedPaymentScript, SpendingPriority},
>>>>>>> 5b0c7c94
};

/// API Request enum
pub enum OutputManagerRequest {
    GetBalance,
    AddOutput((Box<UnblindedOutput>, Option<SpendingPriority>)),
    AddOutputWithTxId((TxId, Box<UnblindedOutput>, Option<SpendingPriority>)),
    AddUnvalidatedOutput((TxId, Box<UnblindedOutput>, Option<SpendingPriority>)),
    UpdateOutputMetadataSignature(Box<TransactionOutput>),
    GetRecipientTransaction(TransactionSenderMessage),
    GetCoinbaseTransaction((TxId, MicroTari, MicroTari, u64)),
    ConfirmPendingTransaction(TxId),
    PrepareToSendTransaction {
        tx_id: TxId,
        amount: MicroTari,
        unique_id: Option<Vec<u8>>,
        fee_per_gram: MicroTari,
        lock_height: Option<u64>,
        message: String,
        script: TariScript,
    },
    CreatePayToSelfTransaction {
        tx_id: TxId,
        amount: MicroTari,
        unique_id: Option<Vec<u8>>,
        fee_per_gram: MicroTari,
        lock_height: Option<u64>,
        message: String,
    },
    CreatePayToSelfWithOutputs {
        amount: MicroTari,
        outputs: Vec<UnblindedOutputBuilder>,
        fee_per_gram: MicroTari,
    },
    CancelTransaction(TxId),
    GetSpentOutputs,
    GetUnspentOutputs,
    GetInvalidOutputs,
    GetSeedWords,
    ValidateUtxos,
    RevalidateTxos,
    CreateCoinSplit((MicroTari, usize, MicroTari, Option<u64>)),
    ApplyEncryption(Box<Aes256Gcm>),
    RemoveEncryption,
    GetPublicRewindKeys,
    FeeEstimate {
        amount: MicroTari,
        fee_per_gram: MicroTari,
        num_kernels: usize,
        num_outputs: usize,
    },
    ScanForRecoverableOutputs(Vec<TransactionOutput>),
    ScanOutputs(Vec<TransactionOutput>),
    AddKnownOneSidedPaymentScript(KnownOneSidedPaymentScript),
    CreateOutputWithFeatures {
        value: MicroTari,
        features: Box<OutputFeatures>,
    },

    ReinstateCancelledInboundTx(TxId),
    SetCoinbaseAbandoned(TxId, bool),
    CreateClaimShaAtomicSwapTransaction(HashOutput, PublicKey, MicroTari),
    CreateHtlcRefundTransaction(HashOutput, MicroTari),
}

impl fmt::Display for OutputManagerRequest {
    fn fmt(&self, f: &mut fmt::Formatter<'_>) -> fmt::Result {
        use OutputManagerRequest::*;
        match self {
            GetBalance => write!(f, "GetBalance"),
            AddOutput((v, _)) => write!(f, "AddOutput ({})", v.value),
            AddOutputWithTxId((t, v, _)) => write!(f, "AddOutputWithTxId ({}: {})", t, v.value),
            AddUnvalidatedOutput((t, v, _)) => {
                write!(f, "AddUnvalidatedOutput ({}: {})", t, v.value)
            },
            UpdateOutputMetadataSignature(v) => write!(
                f,
                "UpdateOutputMetadataSignature ({}, {}, {})",
                v.metadata_signature.public_nonce().to_hex(),
                v.metadata_signature.u().to_hex(),
                v.metadata_signature.v().to_hex()
            ),
            GetRecipientTransaction(_) => write!(f, "GetRecipientTransaction"),
            ConfirmPendingTransaction(v) => write!(f, "ConfirmPendingTransaction ({})", v),
            PrepareToSendTransaction { message, .. } => write!(f, "PrepareToSendTransaction ({})", message),
            CreatePayToSelfTransaction { message, .. } => write!(f, "CreatePayToSelfTransaction ({})", message),
            CancelTransaction(v) => write!(f, "CancelTransaction ({})", v),
            GetSpentOutputs => write!(f, "GetSpentOutputs"),
            GetUnspentOutputs => write!(f, "GetUnspentOutputs"),
            GetInvalidOutputs => write!(f, "GetInvalidOutputs"),
            GetSeedWords => write!(f, "GetSeedWords"),
            ValidateUtxos => write!(f, "ValidateUtxos"),
            RevalidateTxos => write!(f, "RevalidateTxos"),
            CreateCoinSplit(v) => write!(f, "CreateCoinSplit ({})", v.0),
            ApplyEncryption(_) => write!(f, "ApplyEncryption"),
            RemoveEncryption => write!(f, "RemoveEncryption"),
            GetCoinbaseTransaction(_) => write!(f, "GetCoinbaseTransaction"),
            GetPublicRewindKeys => write!(f, "GetPublicRewindKeys"),
            FeeEstimate {
                amount,
                fee_per_gram,
                num_kernels,
                num_outputs,
            } => write!(
                f,
                "FeeEstimate(amount: {}, fee_per_gram: {}, num_kernels: {}, num_outputs: {})",
                amount, fee_per_gram, num_kernels, num_outputs
            ),
            ScanForRecoverableOutputs(_) => write!(f, "ScanForRecoverableOutputs"),
            ScanOutputs(_) => write!(f, "ScanOutputs"),
            AddKnownOneSidedPaymentScript(_) => write!(f, "AddKnownOneSidedPaymentScript"),
            CreateOutputWithFeatures { value, features } => {
                write!(f, "CreateOutputWithFeatures({}, {})", value, features.to_string(),)
            },
            CreatePayToSelfWithOutputs { .. } => write!(f, "CreatePayToSelfWithOutputs"),
            ReinstateCancelledInboundTx(_) => write!(f, "ReinstateCancelledInboundTx"),
            SetCoinbaseAbandoned(_, _) => write!(f, "SetCoinbaseAbandoned"),
            CreateClaimShaAtomicSwapTransaction(output, pre_image, fee_per_gram) => write!(
                f,
                "ClaimShaAtomicSwap(output hash: {}, pre_image: {}, fee_per_gram: {} )",
                output.to_hex(),
                pre_image,
                fee_per_gram,
            ),
            CreateHtlcRefundTransaction(output, fee_per_gram) => write!(
                f,
                "CreateHtlcRefundTransaction(output hash: {}, , fee_per_gram: {} )",
                output.to_hex(),
                fee_per_gram,
            ),
        }
    }
}

/// API Reply enum
#[derive(Debug, Clone)]
pub enum OutputManagerResponse {
    Balance(Balance),
    OutputAdded,
    OutputMetadataSignatureUpdated,
    RecipientTransactionGenerated(ReceiverTransactionProtocol),
    CoinbaseTransaction(Transaction),
    OutputConfirmed,
    PendingTransactionConfirmed,
    PayToSelfTransaction((MicroTari, Transaction)),
    TransactionToSend(SenderTransactionProtocol),
    TransactionCancelled,
    SpentOutputs(Vec<UnblindedOutput>),
    UnspentOutputs(Vec<UnblindedOutput>),
    InvalidOutputs(Vec<UnblindedOutput>),
    SeedWords(Vec<String>),
    BaseNodePublicKeySet,
    TxoValidationStarted(u64),
    Transaction((TxId, Transaction, MicroTari)),
    EncryptionApplied,
    EncryptionRemoved,
    PublicRewindKeys(Box<PublicRewindKeys>),
    FeeEstimate(MicroTari),
    RewoundOutputs(Vec<UnblindedOutput>),
    ScanOutputs(Vec<UnblindedOutput>),
    AddKnownOneSidedPaymentScript,
    CreateOutputWithFeatures { output: Box<UnblindedOutputBuilder> },
    CreatePayToSelfWithOutputs { transaction: Box<Transaction>, tx_id: TxId },
    ReinstatedCancelledInboundTx,
    CoinbaseAbandonedSet,
    ClaimHtlcTransaction((u64, MicroTari, MicroTari, Transaction)),
}

pub type OutputManagerEventSender = broadcast::Sender<Arc<OutputManagerEvent>>;
pub type OutputManagerEventReceiver = broadcast::Receiver<Arc<OutputManagerEvent>>;

/// Events that can be published on the Output Manager Service Event Stream
#[derive(Clone, Debug, PartialEq, Eq)]
pub enum OutputManagerEvent {
    TxoValidationTimedOut(u64),
    TxoValidationSuccess(u64),
    TxoValidationFailure(u64),
    TxoValidationAborted(u64),
    TxoValidationDelayed(u64),
    Error(String),
}

impl fmt::Display for OutputManagerEvent {
    fn fmt(&self, f: &mut Formatter<'_>) -> fmt::Result {
        match self {
            OutputManagerEvent::TxoValidationTimedOut(tx) => {
                write!(f, "TxoValidationTimedOut for {}", tx)
            },
            OutputManagerEvent::TxoValidationSuccess(tx) => {
                write!(f, "TxoValidationSuccess for {}", tx)
            },
            OutputManagerEvent::TxoValidationFailure(tx) => {
                write!(f, "TxoValidationFailure for {}", tx)
            },
            OutputManagerEvent::TxoValidationAborted(tx) => {
                write!(f, "TxoValidationAborted for {}", tx)
            },
            OutputManagerEvent::TxoValidationDelayed(tx) => {
                write!(f, "TxoValidationDelayed for {}", tx)
            },
            OutputManagerEvent::Error(error) => {
                write!(f, "Error {}", error)
            },
        }
    }
}

#[derive(Debug, Clone)]
pub struct PublicRewindKeys {
    pub rewind_public_key: PublicKey,
    pub rewind_blinding_public_key: PublicKey,
}

#[derive(Clone)]
pub struct OutputManagerHandle {
    handle: SenderService<OutputManagerRequest, Result<OutputManagerResponse, OutputManagerError>>,
    event_stream_sender: OutputManagerEventSender,
}

impl OutputManagerHandle {
    pub fn new(
        handle: SenderService<OutputManagerRequest, Result<OutputManagerResponse, OutputManagerError>>,
        event_stream_sender: OutputManagerEventSender,
    ) -> Self {
        OutputManagerHandle {
            handle,
            event_stream_sender,
        }
    }

    pub fn get_event_stream(&self) -> OutputManagerEventReceiver {
        self.event_stream_sender.subscribe()
    }

    pub async fn add_output(
        &mut self,
        output: UnblindedOutput,
        spend_priority: Option<SpendingPriority>,
    ) -> Result<(), OutputManagerError> {
        match self
            .handle
            .call(OutputManagerRequest::AddOutput((Box::new(output), spend_priority)))
            .await??
        {
            OutputManagerResponse::OutputAdded => Ok(()),
            _ => Err(OutputManagerError::UnexpectedApiResponse),
        }
    }

    pub async fn add_output_with_tx_id(
        &mut self,
        tx_id: TxId,
        output: UnblindedOutput,
        spend_priority: Option<SpendingPriority>,
    ) -> Result<(), OutputManagerError> {
        match self
            .handle
            .call(OutputManagerRequest::AddOutputWithTxId((
                tx_id,
                Box::new(output),
                spend_priority,
            )))
            .await??
        {
            OutputManagerResponse::OutputAdded => Ok(()),
            _ => Err(OutputManagerError::UnexpectedApiResponse),
        }
    }

    pub async fn add_unvalidated_output(
        &mut self,
        tx_id: TxId,
        output: UnblindedOutput,
        spend_priority: Option<SpendingPriority>,
    ) -> Result<(), OutputManagerError> {
        match self
            .handle
            .call(OutputManagerRequest::AddUnvalidatedOutput((
                tx_id,
                Box::new(output),
                spend_priority,
            )))
            .await??
        {
            OutputManagerResponse::OutputAdded => Ok(()),
            _ => Err(OutputManagerError::UnexpectedApiResponse),
        }
    }

    pub async fn create_output_with_features(
        &mut self,
        value: MicroTari,
        features: OutputFeatures,
    ) -> Result<UnblindedOutputBuilder, OutputManagerError> {
        match self
            .handle
            .call(OutputManagerRequest::CreateOutputWithFeatures {
                value,
                features: Box::new(features),
            })
            .await??
        {
            OutputManagerResponse::CreateOutputWithFeatures { output } => Ok(*output),
            _ => Err(OutputManagerError::UnexpectedApiResponse),
        }
    }

    pub async fn update_output_metadata_signature(
        &mut self,
        output: TransactionOutput,
    ) -> Result<(), OutputManagerError> {
        match self
            .handle
            .call(OutputManagerRequest::UpdateOutputMetadataSignature(Box::new(output)))
            .await??
        {
            OutputManagerResponse::OutputMetadataSignatureUpdated => Ok(()),
            _ => Err(OutputManagerError::UnexpectedApiResponse),
        }
    }

    pub async fn get_balance(&mut self) -> Result<Balance, OutputManagerError> {
        match self.handle.call(OutputManagerRequest::GetBalance).await?? {
            OutputManagerResponse::Balance(b) => Ok(b),
            _ => Err(OutputManagerError::UnexpectedApiResponse),
        }
    }

    pub async fn revalidate_all_outputs(&mut self) -> Result<u64, OutputManagerError> {
        match self.handle.call(OutputManagerRequest::RevalidateTxos).await?? {
            OutputManagerResponse::TxoValidationStarted(request_key) => Ok(request_key),
            _ => Err(OutputManagerError::UnexpectedApiResponse),
        }
    }

    pub async fn get_recipient_transaction(
        &mut self,
        sender_message: TransactionSenderMessage,
    ) -> Result<ReceiverTransactionProtocol, OutputManagerError> {
        match self
            .handle
            .call(OutputManagerRequest::GetRecipientTransaction(sender_message))
            .await??
        {
            OutputManagerResponse::RecipientTransactionGenerated(rtp) => Ok(rtp),
            _ => Err(OutputManagerError::UnexpectedApiResponse),
        }
    }

    pub async fn get_coinbase_transaction(
        &mut self,
        tx_id: TxId,
        reward: MicroTari,
        fees: MicroTari,
        block_height: u64,
    ) -> Result<Transaction, OutputManagerError> {
        match self
            .handle
            .call(OutputManagerRequest::GetCoinbaseTransaction((
                tx_id,
                reward,
                fees,
                block_height,
            )))
            .await??
        {
            OutputManagerResponse::CoinbaseTransaction(tx) => Ok(tx),
            _ => Err(OutputManagerError::UnexpectedApiResponse),
        }
    }

    pub async fn prepare_transaction_to_send(
        &mut self,
        tx_id: TxId,
        amount: MicroTari,
        unique_id: Option<Vec<u8>>,
        fee_per_gram: MicroTari,
        lock_height: Option<u64>,
        message: String,
        script: TariScript,
    ) -> Result<SenderTransactionProtocol, OutputManagerError> {
        match self
            .handle
            .call(OutputManagerRequest::PrepareToSendTransaction {
                tx_id,
                amount,
                unique_id,
                fee_per_gram,
                lock_height,
                message,
                script,
            })
            .await??
        {
            OutputManagerResponse::TransactionToSend(stp) => Ok(stp),
            _ => Err(OutputManagerError::UnexpectedApiResponse),
        }
    }

    /// Get a fee estimate for an amount of MicroTari, at a specified fee per gram and given number of kernels and
    /// outputs.
    pub async fn fee_estimate(
        &mut self,
        amount: MicroTari,
        fee_per_gram: MicroTari,
        num_kernels: usize,
        num_outputs: usize,
    ) -> Result<MicroTari, OutputManagerError> {
        match self
            .handle
            .call(OutputManagerRequest::FeeEstimate {
                amount,
                fee_per_gram,
                num_kernels,
                num_outputs,
            })
            .await??
        {
            OutputManagerResponse::FeeEstimate(fee) => Ok(fee),
            _ => Err(OutputManagerError::UnexpectedApiResponse),
        }
    }

    pub async fn confirm_pending_transaction(&mut self, tx_id: TxId) -> Result<(), OutputManagerError> {
        match self
            .handle
            .call(OutputManagerRequest::ConfirmPendingTransaction(tx_id))
            .await??
        {
            OutputManagerResponse::PendingTransactionConfirmed => Ok(()),
            _ => Err(OutputManagerError::UnexpectedApiResponse),
        }
    }

    pub async fn cancel_transaction(&mut self, tx_id: TxId) -> Result<(), OutputManagerError> {
        match self
            .handle
            .call(OutputManagerRequest::CancelTransaction(tx_id))
            .await??
        {
            OutputManagerResponse::TransactionCancelled => Ok(()),
            _ => Err(OutputManagerError::UnexpectedApiResponse),
        }
    }

    pub async fn get_spent_outputs(&mut self) -> Result<Vec<UnblindedOutput>, OutputManagerError> {
        match self.handle.call(OutputManagerRequest::GetSpentOutputs).await?? {
            OutputManagerResponse::SpentOutputs(s) => Ok(s),
            _ => Err(OutputManagerError::UnexpectedApiResponse),
        }
    }

    /// Sorted from lowest value to highest
    pub async fn get_unspent_outputs(&mut self) -> Result<Vec<UnblindedOutput>, OutputManagerError> {
        match self.handle.call(OutputManagerRequest::GetUnspentOutputs).await?? {
            OutputManagerResponse::UnspentOutputs(s) => Ok(s),
            _ => Err(OutputManagerError::UnexpectedApiResponse),
        }
    }

    pub async fn get_invalid_outputs(&mut self) -> Result<Vec<UnblindedOutput>, OutputManagerError> {
        match self.handle.call(OutputManagerRequest::GetInvalidOutputs).await?? {
            OutputManagerResponse::InvalidOutputs(s) => Ok(s),
            _ => Err(OutputManagerError::UnexpectedApiResponse),
        }
    }

    pub async fn get_seed_words(&mut self) -> Result<Vec<String>, OutputManagerError> {
        match self.handle.call(OutputManagerRequest::GetSeedWords).await?? {
            OutputManagerResponse::SeedWords(s) => Ok(s),
            _ => Err(OutputManagerError::UnexpectedApiResponse),
        }
    }

    pub async fn get_rewind_public_keys(&mut self) -> Result<PublicRewindKeys, OutputManagerError> {
        match self.handle.call(OutputManagerRequest::GetPublicRewindKeys).await?? {
            OutputManagerResponse::PublicRewindKeys(rk) => Ok(*rk),
            _ => Err(OutputManagerError::UnexpectedApiResponse),
        }
    }

    pub async fn validate_txos(&mut self) -> Result<u64, OutputManagerError> {
        match self.handle.call(OutputManagerRequest::ValidateUtxos).await?? {
            OutputManagerResponse::TxoValidationStarted(request_key) => Ok(request_key),
            _ => Err(OutputManagerError::UnexpectedApiResponse),
        }
    }

    /// Create a coin split transaction.
    /// Returns (tx_id, tx, utxos_total_value).
    pub async fn create_coin_split(
        &mut self,
        amount_per_split: MicroTari,
        split_count: usize,
        fee_per_gram: MicroTari,
        lock_height: Option<u64>,
    ) -> Result<(TxId, Transaction, MicroTari), OutputManagerError> {
        match self
            .handle
            .call(OutputManagerRequest::CreateCoinSplit((
                amount_per_split,
                split_count,
                fee_per_gram,
                lock_height,
            )))
            .await??
        {
            OutputManagerResponse::Transaction(ct) => Ok(ct),
            _ => Err(OutputManagerError::UnexpectedApiResponse),
        }
    }

    pub async fn create_htlc_refund_transaction(
        &mut self,
        output: HashOutput,
        fee_per_gram: MicroTari,
    ) -> Result<(u64, MicroTari, MicroTari, Transaction), OutputManagerError> {
        match self
            .handle
            .call(OutputManagerRequest::CreateHtlcRefundTransaction(output, fee_per_gram))
            .await??
        {
            OutputManagerResponse::ClaimHtlcTransaction(ct) => Ok(ct),
            _ => Err(OutputManagerError::UnexpectedApiResponse),
        }
    }

    pub async fn create_claim_sha_atomic_swap_transaction(
        &mut self,
        output: HashOutput,
        pre_image: PublicKey,
        fee_per_gram: MicroTari,
    ) -> Result<(u64, MicroTari, MicroTari, Transaction), OutputManagerError> {
        match self
            .handle
            .call(OutputManagerRequest::CreateClaimShaAtomicSwapTransaction(
                output,
                pre_image,
                fee_per_gram,
            ))
            .await??
        {
            OutputManagerResponse::ClaimHtlcTransaction(ct) => Ok(ct),
            _ => Err(OutputManagerError::UnexpectedApiResponse),
        }
    }

    pub async fn apply_encryption(&mut self, cipher: Aes256Gcm) -> Result<(), OutputManagerError> {
        match self
            .handle
            .call(OutputManagerRequest::ApplyEncryption(Box::new(cipher)))
            .await??
        {
            OutputManagerResponse::EncryptionApplied => Ok(()),
            _ => Err(OutputManagerError::UnexpectedApiResponse),
        }
    }

    pub async fn remove_encryption(&mut self) -> Result<(), OutputManagerError> {
        match self.handle.call(OutputManagerRequest::RemoveEncryption).await?? {
            OutputManagerResponse::EncryptionRemoved => Ok(()),
            _ => Err(OutputManagerError::UnexpectedApiResponse),
        }
    }

    pub async fn scan_for_recoverable_outputs(
        &mut self,
        outputs: Vec<TransactionOutput>,
    ) -> Result<Vec<UnblindedOutput>, OutputManagerError> {
        match self
            .handle
            .call(OutputManagerRequest::ScanForRecoverableOutputs(outputs))
            .await??
        {
            OutputManagerResponse::RewoundOutputs(outputs) => Ok(outputs),
            _ => Err(OutputManagerError::UnexpectedApiResponse),
        }
    }

    pub async fn scan_outputs_for_one_sided_payments(
        &mut self,
        outputs: Vec<TransactionOutput>,
    ) -> Result<Vec<UnblindedOutput>, OutputManagerError> {
        match self.handle.call(OutputManagerRequest::ScanOutputs(outputs)).await?? {
            OutputManagerResponse::ScanOutputs(outputs) => Ok(outputs),
            _ => Err(OutputManagerError::UnexpectedApiResponse),
        }
    }

    pub async fn add_known_script(&mut self, script: KnownOneSidedPaymentScript) -> Result<(), OutputManagerError> {
        match self
            .handle
            .call(OutputManagerRequest::AddKnownOneSidedPaymentScript(script))
            .await??
        {
            OutputManagerResponse::AddKnownOneSidedPaymentScript => Ok(()),
            _ => Err(OutputManagerError::UnexpectedApiResponse),
        }
    }

    pub async fn create_send_to_self_with_output(
        &mut self,
        amount: MicroTari,
        outputs: Vec<UnblindedOutputBuilder>,
        fee_per_gram: MicroTari,
    ) -> Result<(TxId, Transaction), OutputManagerError> {
        match self
            .handle
            .call(OutputManagerRequest::CreatePayToSelfWithOutputs {
                amount,
                outputs,
                fee_per_gram,
            })
            .await??
        {
            OutputManagerResponse::CreatePayToSelfWithOutputs { transaction, tx_id } => Ok((tx_id, *transaction)),
            _ => Err(OutputManagerError::UnexpectedApiResponse),
        }
    }

    pub async fn create_pay_to_self_transaction(
        &mut self,
        tx_id: TxId,
        amount: MicroTari,
        unique_id: Option<Vec<u8>>,
        fee_per_gram: MicroTari,
        lock_height: Option<u64>,
        message: String,
    ) -> Result<(MicroTari, Transaction), OutputManagerError> {
        match self
            .handle
            .call(OutputManagerRequest::CreatePayToSelfTransaction {
                tx_id,
                amount,
                fee_per_gram,
                lock_height,
                message,
                unique_id,
            })
            .await??
        {
            OutputManagerResponse::PayToSelfTransaction(outputs) => Ok(outputs),
            _ => Err(OutputManagerError::UnexpectedApiResponse),
        }
    }

    pub async fn reinstate_cancelled_inbound_transaction_outputs(
        &mut self,
        tx_id: TxId,
    ) -> Result<(), OutputManagerError> {
        match self
            .handle
            .call(OutputManagerRequest::ReinstateCancelledInboundTx(tx_id))
            .await??
        {
            OutputManagerResponse::ReinstatedCancelledInboundTx => Ok(()),
            _ => Err(OutputManagerError::UnexpectedApiResponse),
        }
    }

    pub async fn set_coinbase_abandoned(&mut self, tx_id: TxId, abandoned: bool) -> Result<(), OutputManagerError> {
        match self
            .handle
            .call(OutputManagerRequest::SetCoinbaseAbandoned(tx_id, abandoned))
            .await??
        {
            OutputManagerResponse::CoinbaseAbandonedSet => Ok(()),
            _ => Err(OutputManagerError::UnexpectedApiResponse),
        }
    }
}<|MERGE_RESOLUTION|>--- conflicted
+++ resolved
@@ -20,12 +20,6 @@
 // WHETHER IN CONTRACT, STRICT LIABILITY, OR TORT (INCLUDING NEGLIGENCE OR OTHERWISE) ARISING IN ANY WAY OUT OF THE
 // USE OF THIS SOFTWARE, EVEN IF ADVISED OF THE POSSIBILITY OF SUCH DAMAGE.
 
-<<<<<<< HEAD
-use std::{fmt, fmt::Formatter, sync::Arc};
-
-use aes_gcm::Aes256Gcm;
-use tari_common_types::{transaction::TxId, types::PublicKey};
-=======
 use std::{fmt, sync::Arc};
 
 use aes_gcm::Aes256Gcm;
@@ -33,7 +27,6 @@
     transaction::TxId,
     types::{HashOutput, PublicKey},
 };
->>>>>>> 5b0c7c94
 use tari_core::transactions::{
     tari_amount::MicroTari,
     transaction::{OutputFeatures, Transaction, TransactionOutput, UnblindedOutput, UnblindedOutputBuilder},
@@ -49,11 +42,7 @@
 use crate::output_manager_service::{
     error::OutputManagerError,
     service::Balance,
-<<<<<<< HEAD
-    storage::models::KnownOneSidedPaymentScript,
-=======
     storage::models::{KnownOneSidedPaymentScript, SpendingPriority},
->>>>>>> 5b0c7c94
 };
 
 /// API Request enum
