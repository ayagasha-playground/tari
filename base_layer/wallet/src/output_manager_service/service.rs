// Copyright 2019. The Tari Project
//
// Redistribution and use in source and binary forms, with or without modification, are permitted provided that the
// following conditions are met:
//
// 1. Redistributions of source code must retain the above copyright notice, this list of conditions and the following
// disclaimer.
//
// 2. Redistributions in binary form must reproduce the above copyright notice, this list of conditions and the
// following disclaimer in the documentation and/or other materials provided with the distribution.
//
// 3. Neither the name of the copyright holder nor the names of its contributors may be used to endorse or promote
// products derived from this software without specific prior written permission.
//
// THIS SOFTWARE IS PROVIDED BY THE COPYRIGHT HOLDERS AND CONTRIBUTORS "AS IS" AND ANY EXPRESS OR IMPLIED WARRANTIES,
// INCLUDING, BUT NOT LIMITED TO, THE IMPLIED WARRANTIES OF MERCHANTABILITY AND FITNESS FOR A PARTICULAR PURPOSE ARE
// DISCLAIMED. IN NO EVENT SHALL THE COPYRIGHT HOLDER OR CONTRIBUTORS BE LIABLE FOR ANY DIRECT, INDIRECT, INCIDENTAL,
// SPECIAL, EXEMPLARY, OR CONSEQUENTIAL DAMAGES (INCLUDING, BUT NOT LIMITED TO, PROCUREMENT OF SUBSTITUTE GOODS OR
// SERVICES; LOSS OF USE, DATA, OR PROFITS; OR BUSINESS INTERRUPTION) HOWEVER CAUSED AND ON ANY THEORY OF LIABILITY,
// WHETHER IN CONTRACT, STRICT LIABILITY, OR TORT (INCLUDING NEGLIGENCE OR OTHERWISE) ARISING IN ANY WAY OUT OF THE
// USE OF THIS SOFTWARE, EVEN IF ADVISED OF THE POSSIBILITY OF SUCH DAMAGE.

use crate::{
    base_node_service::handle::{BaseNodeEvent, BaseNodeServiceHandle},
    connectivity_service::WalletConnectivityInterface,
    output_manager_service::{
        config::OutputManagerServiceConfig,
        error::{OutputManagerError, OutputManagerProtocolError, OutputManagerStorageError},
        handle::{OutputManagerEventSender, OutputManagerRequest, OutputManagerResponse},
        recovery::StandardUtxoRecoverer,
        resources::OutputManagerResources,
        storage::{
            database::{OutputManagerBackend, OutputManagerDatabase},
            models::{DbUnblindedOutput, KnownOneSidedPaymentScript},
        },
        tasks::TxoValidationTask,
        MasterKeyManager,
        TxId,
    },
    transaction_service::handle::TransactionServiceHandle,
    types::HashDigest,
};
use blake2::Digest;
use diesel::result::{DatabaseErrorKind, Error as DieselError};
use futures::{pin_mut, StreamExt};
use log::*;
use rand::{rngs::OsRng, RngCore};
use std::{
    cmp::Ordering,
    fmt::{self, Display},
    sync::Arc,
};
use tari_common_types::types::{PrivateKey, PublicKey};
use tari_comms::types::{CommsPublicKey, CommsSecretKey};
use tari_core::{
    consensus::ConsensusConstants,
    transactions::{
        fee::Fee,
        tari_amount::MicroTari,
        transaction::{KernelFeatures, OutputFeatures, Transaction, TransactionOutput, UnblindedOutput},
        transaction_protocol::sender::TransactionSenderMessage,
        CoinbaseBuilder,
        CryptoFactories,
        ReceiverTransactionProtocol,
        SenderTransactionProtocol,
    },
};
use tari_crypto::{
    inputs,
    keys::{DiffieHellmanSharedSecret, PublicKey as PublicKeyTrait, SecretKey},
    script,
    script::TariScript,
    tari_utilities::{hex::Hex, ByteArray},
};
use tari_service_framework::reply_channel;
use tari_shutdown::ShutdownSignal;

<<<<<<< HEAD
use crate::{
    base_node_service::handle::BaseNodeServiceHandle,
    output_manager_service::{
        config::OutputManagerServiceConfig,
        error::{OutputManagerError, OutputManagerProtocolError, OutputManagerStorageError},
        handle::{OutputManagerEventSender, OutputManagerRequest, OutputManagerResponse},
        recovery::StandardUtxoRecoverer,
        resources::OutputManagerResources,
        storage::{
            database::{OutputManagerBackend, OutputManagerDatabase, PendingTransactionOutputs},
            models::{DbUnblindedOutput, KnownOneSidedPaymentScript},
        },
        tasks::{TxoValidationTask, TxoValidationType},
        MasterKeyManager,
    },
    transaction_service::handle::TransactionServiceHandle,
    types::{HashDigest, ValidationRetryStrategy},
};
use tari_core::transactions::{transaction::UnblindedOutputBuilder, transaction_protocol::TxId};

=======
>>>>>>> 43b20334
const LOG_TARGET: &str = "wallet::output_manager_service";
const LOG_TARGET_STRESS: &str = "stress_test::output_manager_service";

/// This service will manage a wallet's available outputs and the key manager that produces the keys for these outputs.
/// The service will assemble transactions to be sent from the wallets available outputs and provide keys to receive
/// outputs. When the outputs are detected on the blockchain the Transaction service will call this Service to confirm
/// them to be moved to the spent and unspent output lists respectively.
pub struct OutputManagerService<TBackend, TWalletConnectivity> {
    resources: OutputManagerResources<TBackend, TWalletConnectivity>,
    request_stream:
        Option<reply_channel::Receiver<OutputManagerRequest, Result<OutputManagerResponse, OutputManagerError>>>,
    base_node_service: BaseNodeServiceHandle,
    last_seen_tip_height: Option<u64>,
}

impl<TBackend, TWalletConnectivity> OutputManagerService<TBackend, TWalletConnectivity>
where
    TBackend: OutputManagerBackend + 'static,
    TWalletConnectivity: WalletConnectivityInterface,
{
    #[allow(clippy::too_many_arguments)]
    pub async fn new(
        config: OutputManagerServiceConfig,
        transaction_service: TransactionServiceHandle,
        request_stream: reply_channel::Receiver<
            OutputManagerRequest,
            Result<OutputManagerResponse, OutputManagerError>,
        >,
        db: OutputManagerDatabase<TBackend>,
        event_publisher: OutputManagerEventSender,
        factories: CryptoFactories,
        consensus_constants: ConsensusConstants,
        shutdown_signal: ShutdownSignal,
        base_node_service: BaseNodeServiceHandle,
        connectivity: TWalletConnectivity,
        master_secret_key: CommsSecretKey,
    ) -> Result<Self, OutputManagerError> {
        // Clear any encumberances for transactions that were being negotiated but did not complete to become official
        // Pending Transactions.
        db.clear_short_term_encumberances().await?;

        let master_key_manager = MasterKeyManager::new(master_secret_key, db.clone()).await?;

        let resources = OutputManagerResources {
            config,
            db,
            transaction_service,
            factories,
            connectivity,
            event_publisher,
            master_key_manager: Arc::new(master_key_manager),
            consensus_constants,
            shutdown_signal,
        };

        Ok(Self {
            resources,
            request_stream: Some(request_stream),
            base_node_service,
            last_seen_tip_height: None,
        })
    }

    pub async fn start(mut self) -> Result<(), OutputManagerError> {
        let request_stream = self
            .request_stream
            .take()
            .expect("OutputManagerService initialized without request_stream")
            .fuse();
        pin_mut!(request_stream);

        let mut shutdown = self.resources.shutdown_signal.clone();

        let mut base_node_service_event_stream = self.base_node_service.get_event_stream();

        info!(target: LOG_TARGET, "Output Manager Service started");
        loop {
            tokio::select! {
                event = base_node_service_event_stream.recv() => {
                    match event {
                        Ok(msg) => self.handle_base_node_service_event(msg),
                        Err(e) => debug!(target: LOG_TARGET, "Lagging read on base node event broadcast channel: {}", e),
                    }
                },
                Some(request_context) = request_stream.next() => {
                trace!(target: LOG_TARGET, "Handling Service API Request");
                    let (request, reply_tx) = request_context.split();
                    let response = self.handle_request(request).await.map_err(|e| {
                        warn!(target: LOG_TARGET, "Error handling request: {:?}", e);
                        e
                    });
                    let _ = reply_tx.send(response).map_err(|e| {
                        warn!(target: LOG_TARGET, "Failed to send reply");
                        e
                    });
                },
                _ = shutdown.wait() => {
                    info!(target: LOG_TARGET, "Output manager service shutting down because it received the shutdown signal");
                    break;
                }
            }
        }
        info!(target: LOG_TARGET, "Output Manager Service ended");
        Ok(())
    }

    /// This handler is called when the Service executor loops receives an API request
    async fn handle_request(
        &mut self,
        request: OutputManagerRequest,
    ) -> Result<OutputManagerResponse, OutputManagerError> {
        trace!(target: LOG_TARGET, "Handling Service Request: {}", request);
        match request {
            OutputManagerRequest::AddOutput(uo) => self
                .add_output(None, *uo)
                .await
                .map(|_| OutputManagerResponse::OutputAdded),
            OutputManagerRequest::AddOutputWithTxId((tx_id, uo)) => self
                .add_output(Some(tx_id), *uo)
                .await
                .map(|_| OutputManagerResponse::OutputAdded),
            OutputManagerRequest::UpdateOutputMetadataSignature(uo) => self
                .update_output_metadata_signature(*uo)
                .await
                .map(|_| OutputManagerResponse::OutputMetadataSignatureUpdated),
            OutputManagerRequest::GetBalance => {
                let current_chain_tip = match self.base_node_service.get_chain_metadata().await {
                    Ok(metadata) => metadata.map(|m| m.height_of_longest_chain()),
                    Err(_) => None,
                };
                self.get_balance(current_chain_tip)
                    .await
                    .map(OutputManagerResponse::Balance)
            },
            OutputManagerRequest::GetRecipientTransaction(tsm) => self
                .get_recipient_transaction(tsm)
                .await
                .map(OutputManagerResponse::RecipientTransactionGenerated),
            OutputManagerRequest::GetCoinbaseTransaction((tx_id, reward, fees, block_height)) => self
                .get_coinbase_transaction(tx_id, reward, fees, block_height)
                .await
                .map(OutputManagerResponse::CoinbaseTransaction),
            OutputManagerRequest::PrepareToSendTransaction {
                tx_id,
                amount,
                unique_id,
                fee_per_gram,
                lock_height,
                message,
                script,
            } => self
                .prepare_transaction_to_send(tx_id, amount, unique_id, fee_per_gram, lock_height, message, script)
                .await
                .map(OutputManagerResponse::TransactionToSend),
            OutputManagerRequest::CreatePayToSelfTransaction {
                tx_id,
                amount,
                unique_id,
                fee_per_gram,
                lock_height,
                message,
            } => self
                .create_pay_to_self_transaction(tx_id, amount, unique_id, fee_per_gram, lock_height, message)
                .await
                .map(OutputManagerResponse::PayToSelfTransaction),
            OutputManagerRequest::FeeEstimate((amount, fee_per_gram, num_kernels, num_outputs)) => self
                .fee_estimate(amount, fee_per_gram, num_kernels, num_outputs)
                .await
                .map(OutputManagerResponse::FeeEstimate),
            OutputManagerRequest::ConfirmPendingTransaction(tx_id) => self
                .confirm_encumberance(tx_id)
                .await
                .map(|_| OutputManagerResponse::PendingTransactionConfirmed),
            OutputManagerRequest::CancelTransaction(tx_id) => self
                .cancel_transaction(tx_id)
                .await
                .map(|_| OutputManagerResponse::TransactionCancelled),
            OutputManagerRequest::GetSpentOutputs => {
                let outputs = self
                    .fetch_spent_outputs()
                    .await?
                    .into_iter()
                    .map(|v| v.into())
                    .collect();
                Ok(OutputManagerResponse::SpentOutputs(outputs))
            },
            OutputManagerRequest::GetUnspentOutputs => {
                let outputs = self
                    .fetch_unspent_outputs()
                    .await?
                    .into_iter()
                    .map(|v| v.into())
                    .collect();
                Ok(OutputManagerResponse::UnspentOutputs(outputs))
            },
            OutputManagerRequest::GetSeedWords => self
                .resources
                .master_key_manager
                .get_seed_words(&self.resources.config.seed_word_language)
                .await
                .map(OutputManagerResponse::SeedWords),
            OutputManagerRequest::ValidateUtxos => {
                self.validate_outputs().map(OutputManagerResponse::TxoValidationStarted)
            },
            OutputManagerRequest::GetInvalidOutputs => {
                let outputs = self
                    .fetch_invalid_outputs()
                    .await?
                    .into_iter()
                    .map(|v| v.into())
                    .collect();
                Ok(OutputManagerResponse::InvalidOutputs(outputs))
            },
            OutputManagerRequest::CreateCoinSplit((amount_per_split, split_count, fee_per_gram, lock_height)) => self
                .create_coin_split(amount_per_split, split_count, fee_per_gram, lock_height)
                .await
                .map(OutputManagerResponse::Transaction),
            OutputManagerRequest::ApplyEncryption(cipher) => self
                .resources
                .db
                .apply_encryption(*cipher)
                .await
                .map(|_| OutputManagerResponse::EncryptionApplied)
                .map_err(OutputManagerError::OutputManagerStorageError),
            OutputManagerRequest::RemoveEncryption => self
                .resources
                .db
                .remove_encryption()
                .await
                .map(|_| OutputManagerResponse::EncryptionRemoved)
                .map_err(OutputManagerError::OutputManagerStorageError),

            OutputManagerRequest::GetPublicRewindKeys => Ok(OutputManagerResponse::PublicRewindKeys(Box::new(
                self.resources.master_key_manager.get_rewind_public_keys(),
            ))),
            OutputManagerRequest::ScanForRecoverableOutputs(outputs) => StandardUtxoRecoverer::new(
                self.resources.master_key_manager.clone(),
                self.resources.factories.clone(),
                self.resources.db.clone(),
            )
            .scan_and_recover_outputs(outputs)
            .await
            .map(OutputManagerResponse::RewoundOutputs),
            OutputManagerRequest::ScanOutputs(outputs) => self
                .scan_outputs_for_one_sided_payments(outputs)
                .await
                .map(OutputManagerResponse::ScanOutputs),
            OutputManagerRequest::AddKnownOneSidedPaymentScript(known_script) => self
                .add_known_script(known_script)
                .await
                .map(|_| OutputManagerResponse::AddKnownOneSidedPaymentScript),
            OutputManagerRequest::ReinstateCancelledInboundTx(tx_id) => self
                .reinstate_cancelled_inbound_transaction_outputs(tx_id)
                .await
                .map(|_| OutputManagerResponse::ReinstatedCancelledInboundTx),
<<<<<<< HEAD
            OutputManagerRequest::CreateOutputWithFeatures {
                value,
                features,
                unique_id,
                parent_public_key,
            } => {
                let unblinded_output = self
                    .create_output_with_features(value, *features, unique_id, *parent_public_key)
                    .await?;
                Ok(OutputManagerResponse::CreateOutputWithFeatures {
                    output: Box::new(unblinded_output),
                })
            },
            OutputManagerRequest::CreatePayToSelfWithOutputs {
                amount: _,
                outputs,
                fee_per_gram,
            } => {
                let (tx_id, transaction) = self
                    .create_pay_to_self_containing_outputs(outputs, fee_per_gram)
                    .await?;
                Ok(OutputManagerResponse::CreatePayToSelfWithOutputs {
                    transaction: Box::new(transaction),
                    tx_id,
                })
            },
=======
            OutputManagerRequest::SetCoinbaseAbandoned(tx_id, abandoned) => self
                .set_coinbase_abandoned(tx_id, abandoned)
                .await
                .map(|_| OutputManagerResponse::CoinbaseAbandonedSet),
>>>>>>> 43b20334
        }
    }

    fn handle_base_node_service_event(&mut self, event: Arc<BaseNodeEvent>) {
        match (*event).clone() {
            BaseNodeEvent::BaseNodeStateChanged(state) => {
                let trigger_validation = match (self.last_seen_tip_height, state.chain_metadata.clone()) {
                    (Some(last_seen_tip_height), Some(cm)) => last_seen_tip_height != cm.height_of_longest_chain(),
                    (None, _) => true,
                    _ => false,
                };
                if trigger_validation {
                    let _ = self.validate_outputs().map_err(|e| {
                        warn!(target: LOG_TARGET, "Error validating  txos: {:?}", e);
                        e
                    });
                }
                self.last_seen_tip_height = state.chain_metadata.map(|cm| cm.height_of_longest_chain());
            },
        }
    }

    fn validate_outputs(&mut self) -> Result<u64, OutputManagerError> {
        if !self.resources.connectivity.is_base_node_set() {
            return Err(OutputManagerError::NoBaseNodeKeysProvided);
        }
        let id = OsRng.next_u64();
        let utxo_validation = TxoValidationTask::new(
            id,
            self.resources.db.clone(),
            self.resources.connectivity.clone(),
            self.resources.event_publisher.clone(),
            self.resources.config.clone(),
        );

        let shutdown = self.resources.shutdown_signal.clone();

        tokio::spawn(async move {
            match utxo_validation.execute(shutdown).await {
                Ok(id) => {
                    info!(
                        target: LOG_TARGET,
                        "UTXO Validation Protocol (Id: {}) completed successfully", id
                    );
                },
                Err(OutputManagerProtocolError { id, error }) => {
                    warn!(
                        target: LOG_TARGET,
                        "Error completing UTXO Validation Protocol (Id: {}): {:?}", id, error
                    );
                },
            }
        });
        Ok(id)
    }

    /// Add an unblinded output to the unspent outputs list
    pub async fn add_output(&mut self, tx_id: Option<TxId>, output: UnblindedOutput) -> Result<(), OutputManagerError> {
        debug!(
            target: LOG_TARGET,
            "Add output of value {} to Output Manager", output.value
        );
        let output = DbUnblindedOutput::from_unblinded_output(output, &self.resources.factories)?;
        match tx_id {
            None => self.resources.db.add_unspent_output(output).await?,
            Some(t) => self.resources.db.add_unspent_output_with_tx_id(t, output).await?,
        }
        Ok(())
    }

    /// Update an output's metadata signature, akin to 'finalize output'
    pub async fn update_output_metadata_signature(
        &mut self,
        output: TransactionOutput,
    ) -> Result<(), OutputManagerError> {
        self.resources.db.update_output_metadata_signature(output).await?;
        Ok(())
    }

    async fn create_output_with_features(
        &self,
        value: MicroTari,
        features: OutputFeatures,
        unique_id: Option<Vec<u8>>,
        parent_public_key: Option<PublicKey>,
    ) -> Result<UnblindedOutputBuilder, OutputManagerError> {
        let (spending_key, script_private_key) = self
            .resources
            .master_key_manager
            .get_next_spend_and_script_key()
            .await?;
        let input_data = inputs!(PublicKey::from_secret_key(&script_private_key));
        let script = script!(Nop);

        Ok(UnblindedOutputBuilder::new(value, spending_key)
            .with_features(features)
            .with_script(script)
            .with_input_data(input_data)
            .with_script_private_key(script_private_key)
            .with_unique_id(unique_id)
            .with_parent_public_key(parent_public_key))
    }

    async fn get_balance(&self, current_chain_tip: Option<u64>) -> Result<Balance, OutputManagerError> {
        let balance = self.resources.db.get_balance(current_chain_tip).await?;
        trace!(target: LOG_TARGET, "Balance: {:?}", balance);
        Ok(balance)
    }

    /// Request a receiver transaction be generated from the supplied Sender Message
    async fn get_recipient_transaction(
        &mut self,
        sender_message: TransactionSenderMessage,
    ) -> Result<ReceiverTransactionProtocol, OutputManagerError> {
        let single_round_sender_data = match sender_message.single() {
            Some(data) => data,
            _ => return Err(OutputManagerError::InvalidSenderMessage),
        };

        // Confirm script hash is for the expected script, at the moment assuming Nop
        if single_round_sender_data.script != script!(Nop) {
            return Err(OutputManagerError::InvalidScriptHash);
        }

        let (spending_key, script_private_key) = self
            .resources
            .master_key_manager
            .get_next_spend_and_script_key()
            .await?;

        let output = DbUnblindedOutput::from_unblinded_output(
            UnblindedOutput::new(
                single_round_sender_data.amount,
                spending_key.clone(),
                single_round_sender_data.features.clone(),
                single_round_sender_data.script.clone(),
                // TODO: The input data should be variable; this will only work for a Nop script
                inputs!(PublicKey::from_secret_key(&script_private_key)),
                script_private_key,
                single_round_sender_data.sender_offset_public_key.clone(),
                // Note: The commitment signature at this time is only partially built
                TransactionOutput::create_partial_metadata_signature(
                    &single_round_sender_data.amount,
                    &spending_key.clone(),
                    &single_round_sender_data.script.clone(),
                    &single_round_sender_data.features.clone(),
                    &single_round_sender_data.sender_offset_public_key.clone(),
                    &single_round_sender_data.public_commitment_nonce.clone(),
                )?,
            ),
            &self.resources.factories,
        )?;

        self.resources
            .db
            .add_output_to_be_received(single_round_sender_data.tx_id, output, None)
            .await?;

        let nonce = PrivateKey::random(&mut OsRng);

        let rtp = ReceiverTransactionProtocol::new_with_rewindable_output(
            sender_message.clone(),
            nonce,
            spending_key,
            single_round_sender_data.features.clone(),
            &self.resources.factories,
            self.resources.master_key_manager.rewind_data(),
        );

        Ok(rtp)
    }

<<<<<<< HEAD
    /// Confirm the reception of an expected transaction output. This will be called by the Transaction Service when it
    /// detects the output on the blockchain
    pub async fn confirm_received_transaction_output(
        &mut self,
        tx_id: TxId,
        received_output: &TransactionOutput,
    ) -> Result<(), OutputManagerError> {
        let pending_transaction = self.resources.db.fetch_pending_transaction_outputs(tx_id).await?;

        // Assumption: We are only allowing a single output per receiver in the current transaction protocols.
        if pending_transaction.outputs_to_be_received.len() != 1 {
            return Err(OutputManagerError::IncompleteTransaction(
                "unexpected number of outputs to be received, exactly one is expected",
            ));
        }

        if pending_transaction.outputs_to_be_received[0]
            .unblinded_output
            .as_transaction_input(&self.resources.factories.commitment)?
            .commitment !=
            received_output.commitment
        {
            return Err(OutputManagerError::IncompleteTransaction(
                "unexpected commitment received",
            ));
        }

        self.resources
            .db
            .confirm_pending_transaction_outputs(pending_transaction.tx_id)
            .await?;

        debug!(
            target: LOG_TARGET,
            "Confirm received transaction outputs for TxId: {}", tx_id
        );

        Ok(())
    }

=======
>>>>>>> 43b20334
    /// Get a fee estimate for an amount of MicroTari, at a specified fee per gram and given number of kernels and
    /// outputs.
    async fn fee_estimate(
        &mut self,
        amount: MicroTari,
        fee_per_gram: MicroTari,
        num_kernels: u64,
        num_outputs: u64,
    ) -> Result<MicroTari, OutputManagerError> {
        debug!(
            target: LOG_TARGET,
            "Getting fee estimate. Amount: {}. Fee per gram: {}. Num kernels: {}. Num outputs: {}",
            amount,
            fee_per_gram,
            num_kernels,
            num_outputs
        );
        // TODO: Perhaps include unique id here
        let (utxos, _, _) = self
            .select_utxos(amount, fee_per_gram, num_outputs as usize, None, None)
            .await?;
        debug!(target: LOG_TARGET, "{} utxos selected.", utxos.len());

        let fee = Fee::calculate_with_minimum(fee_per_gram, num_kernels as usize, utxos.len(), num_outputs as usize);

        debug!(target: LOG_TARGET, "Fee calculated: {}", fee);
        Ok(fee)
    }

    /// Prepare a Sender Transaction Protocol for the amount and fee_per_gram specified. If required a change output
    /// will be produced.
    pub async fn prepare_transaction_to_send(
        &mut self,
        tx_id: TxId,
        amount: MicroTari,
        unique_id: Option<Vec<u8>>,
        fee_per_gram: MicroTari,
        lock_height: Option<u64>,
        message: String,
        recipient_script: TariScript,
    ) -> Result<SenderTransactionProtocol, OutputManagerError> {
        debug!(
            target: LOG_TARGET,
            "Preparing to send transaction. Amount: {}. Unique id : {:?}. Fee per gram: {}. ",
            amount,
            unique_id,
            fee_per_gram,
        );
        let (outputs, _, total) = self
            .select_utxos(amount, fee_per_gram, 1, None, unique_id.as_ref())
            .await?;

        let output_features = match unique_id {
            Some(ref _unique_id) => match outputs
                .clone()
                .into_iter()
                .find(|output| output.unblinded_output.features.unique_id.is_some())
            {
                Some(output) => output.unblinded_output.features,
                _ => Default::default(),
            },
            _ => Default::default(),
        };

        let offset = PrivateKey::random(&mut OsRng);
        let nonce = PrivateKey::random(&mut OsRng);

        let mut builder = SenderTransactionProtocol::builder(1);
        builder
            .with_lock_height(lock_height.unwrap_or(0))
            .with_fee_per_gram(fee_per_gram)
            .with_offset(offset.clone())
            .with_private_nonce(nonce.clone())
            .with_amount(0, amount)
            .with_recipient_data(
                0,
                recipient_script,
                PrivateKey::random(&mut OsRng),
                output_features,
                PrivateKey::random(&mut OsRng),
            )
            .with_message(message)
            .with_prevent_fee_gt_amount(self.resources.config.prevent_fee_gt_amount)
            .with_tx_id(tx_id);

        for uo in outputs.iter() {
            builder.with_input(
                uo.unblinded_output
                    .as_transaction_input(&self.resources.factories.commitment)?,
                uo.unblinded_output.clone(),
            );
        }
        debug!(
            target: LOG_TARGET,
            "Calculating fee for tx with: Fee per gram: {}. Num outputs: {}",
            amount,
            outputs.len()
        );
        let fee_without_change = Fee::calculate(fee_per_gram, 1, outputs.len(), 1);
        // If the input values > the amount to be sent + fee_without_change then we will need to include a change
        // output
        if total > amount + fee_without_change {
            let (spending_key, script_private_key) = self
                .resources
                .master_key_manager
                .get_next_spend_and_script_key()
                .await?;
            builder.with_change_secret(spending_key);
            builder.with_rewindable_outputs(self.resources.master_key_manager.rewind_data().clone());
            builder.with_change_script(
                script!(Nop),
                inputs!(PublicKey::from_secret_key(&script_private_key)),
                script_private_key,
            );
        }

        let stp = builder
            .build::<HashDigest>(&self.resources.factories)
            .map_err(|e| OutputManagerError::BuildError(e.message))?;

        // If a change output was created add it to the pending_outputs list.
        let mut change_output = Vec::<DbUnblindedOutput>::new();
        if total > amount + fee_without_change {
            let unblinded_output = stp.get_change_unblinded_output()?.ok_or_else(|| {
                OutputManagerError::BuildError(
                    "There should be a change output metadata signature available".to_string(),
                )
            })?;
            change_output.push(DbUnblindedOutput::from_unblinded_output(
                unblinded_output,
                &self.resources.factories,
            )?);
        }

        // The Transaction Protocol built successfully so we will pull the unspent outputs out of the unspent list and
        // store them until the transaction times out OR is confirmed
        self.resources
            .db
            .encumber_outputs(tx_id, outputs, change_output)
            .await?;

        debug!(target: LOG_TARGET, "Prepared transaction (TxId: {}) to send", tx_id);
        debug!(
            target: LOG_TARGET_STRESS,
            "Prepared transaction (TxId: {}) to send", tx_id
        );

        Ok(stp)
    }

    /// Request a Coinbase transaction for a specific block height. All existing pending transactions with
    /// this blockheight will be cancelled.
    /// The key will be derived from the coinbase specific keychain using the blockheight as an index. The coinbase
    /// keychain is based on the wallets master_key and the "coinbase" branch.
    async fn get_coinbase_transaction(
        &mut self,
        tx_id: TxId,
        reward: MicroTari,
        fees: MicroTari,
        block_height: u64,
    ) -> Result<Transaction, OutputManagerError> {
        debug!(
            target: LOG_TARGET,
            "Building coinbase transaction for block_height {} with TxId: {}", block_height, tx_id
        );

        let (spending_key, script_key) = self
            .resources
            .master_key_manager
            .get_coinbase_spend_and_script_key_for_height(block_height)
            .await?;

        let nonce = PrivateKey::random(&mut OsRng);
        let (tx, unblinded_output) = CoinbaseBuilder::new(self.resources.factories.clone())
            .with_block_height(block_height)
            .with_fees(fees)
            .with_spend_key(spending_key.clone())
            .with_script_key(script_key.clone())
            .with_script(script!(Nop))
            .with_nonce(nonce)
            .with_rewind_data(self.resources.master_key_manager.rewind_data().clone())
            .build_with_reward(&self.resources.consensus_constants, reward)?;

        let output = DbUnblindedOutput::from_unblinded_output(unblinded_output, &self.resources.factories)?;

        // Clear any existing pending coinbase transactions for this blockheight if they exist
        if let Err(e) = self
            .resources
            .db
            .clear_pending_coinbase_transaction_at_block_height(block_height)
            .await
        {
            match e {
                OutputManagerStorageError::DieselError(DieselError::NotFound) => {
                    debug!(
                        target: LOG_TARGET,
                        "An existing pending coinbase was cleared for block height {}", block_height
                    )
                },
                _ => return Err(OutputManagerError::from(e)),
            }
        };

        // Clear any matching outputs for this commitment. Even if the older output is valid
        // we are losing no information as this output has the same commitment.
        match self
            .resources
            .db
            .remove_output_by_commitment(output.commitment.clone())
            .await
        {
            Ok(_) => {},
            Err(OutputManagerStorageError::ValueNotFound) => {},
            Err(e) => return Err(e.into()),
        }

        self.resources
            .db
            .add_output_to_be_received(tx_id, output, Some(block_height))
            .await?;

        self.confirm_encumberance(tx_id).await?;

        Ok(tx)
    }

    async fn create_pay_to_self_containing_outputs(
        &mut self,
        outputs: Vec<UnblindedOutputBuilder>,
        fee_per_gram: MicroTari,
    ) -> Result<(TxId, Transaction), OutputManagerError> {
        let (inputs, _, total) = self
            .select_utxos(0.into(), fee_per_gram, outputs.len(), None, None)
            .await?;
        let offset = PrivateKey::random(&mut OsRng);
        let nonce = PrivateKey::random(&mut OsRng);

        // Create builder with no recipients (other than ourselves)
        let mut builder = SenderTransactionProtocol::builder(0);
        builder
            .with_lock_height(0)
            .with_fee_per_gram(fee_per_gram)
            .with_offset(offset.clone())
            .with_private_nonce(nonce.clone())
            .with_prevent_fee_gt_amount(false);

        for uo in &inputs {
            builder.with_input(
                uo.unblinded_output
                    .as_transaction_input(&self.resources.factories.commitment)?,
                uo.unblinded_output.clone(),
            );
        }
        let mut db_outputs = vec![];
        for mut unblinded_output in outputs {
            let sender_offset_private_key = PrivateKey::random(&mut OsRng);
            let sender_offset_public_key = PublicKey::from_secret_key(&sender_offset_private_key);

            let public_offset_commitment_private_key = PrivateKey::random(&mut OsRng);
            let public_offset_commitment_pub_key = PublicKey::from_secret_key(&public_offset_commitment_private_key);

            unblinded_output.sign_as_receiver(sender_offset_public_key, public_offset_commitment_pub_key)?;
            unblinded_output.sign_as_sender(&sender_offset_private_key)?;

            let ub = unblinded_output.try_build()?;
            builder
                .with_output(ub.clone(), sender_offset_private_key.clone())
                .map_err(|e| OutputManagerError::BuildError(e.message))?;
            db_outputs.push(DbUnblindedOutput::from_unblinded_output(ub, &self.resources.factories)?)
        }

        let mut change_keys = None;

        let fee = Fee::calculate(fee_per_gram, 1, inputs.len(), 1);
        let change_value = total.saturating_sub(fee);
        if change_value > 0.into() {
            let (spending_key, script_private_key) = self
                .resources
                .master_key_manager
                .get_next_spend_and_script_key()
                .await?;
            change_keys = Some((spending_key.clone(), script_private_key.clone()));
            builder.with_change_secret(spending_key);
            builder.with_rewindable_outputs(self.resources.master_key_manager.rewind_data().clone());
            builder.with_change_script(
                script!(Nop),
                inputs!(PublicKey::from_secret_key(&script_private_key)),
                script_private_key,
            );
        }

        let mut stp = builder
            .build::<HashDigest>(&self.resources.factories)
            .map_err(|e| OutputManagerError::BuildError(e.message))?;
        if let Some((spending_key, script_private_key)) = change_keys {
            let _change_script_offset_public_key = stp.get_change_sender_offset_public_key()?.ok_or_else(|| {
                OutputManagerError::BuildError(
                    "There should be a change script offset public key available".to_string(),
                )
            })?;

            let sender_offset_private_key = PrivateKey::random(&mut OsRng);
            let sender_offset_public_key = PublicKey::from_secret_key(&sender_offset_private_key);

            let public_offset_commitment_private_key = PrivateKey::random(&mut OsRng);
            let public_offset_commitment_pub_key = PublicKey::from_secret_key(&public_offset_commitment_private_key);

            let mut output_builder = UnblindedOutputBuilder::new(stp.get_change_amount()?, spending_key)
                .with_script(script!(Nop))
                .with_input_data(inputs!(PublicKey::from_secret_key(&script_private_key)))
                .with_script_private_key(script_private_key);

            output_builder.sign_as_receiver(sender_offset_public_key, public_offset_commitment_pub_key)?;
            output_builder.sign_as_sender(&sender_offset_private_key)?;

            let change_output =
                DbUnblindedOutput::from_unblinded_output(output_builder.try_build()?, &self.resources.factories)?;

            db_outputs.push(change_output);
        }
        let tx_id = stp.get_tx_id()?;

        self.resources.db.encumber_outputs(tx_id, inputs, db_outputs).await?;
        stp.finalize(KernelFeatures::empty(), &self.resources.factories)?;

        Ok((tx_id, stp.take_transaction()?))
    }

    async fn create_pay_to_self_transaction(
        &mut self,
        tx_id: TxId,
        amount: MicroTari,
        unique_id: Option<Vec<u8>>,
        fee_per_gram: MicroTari,
        lock_height: Option<u64>,
        message: String,
    ) -> Result<(MicroTari, Transaction), OutputManagerError> {
        let (inputs, _, total) = self
            .select_utxos(amount, fee_per_gram, 1, None, unique_id.as_ref())
            .await?;

        let offset = PrivateKey::random(&mut OsRng);
        let nonce = PrivateKey::random(&mut OsRng);
        let sender_offset_private_key = PrivateKey::random(&mut OsRng);

        // Create builder with no recipients (other than ourselves)
        let mut builder = SenderTransactionProtocol::builder(0);
        builder
            .with_lock_height(lock_height.unwrap_or(0))
            .with_fee_per_gram(fee_per_gram)
            .with_offset(offset.clone())
            .with_private_nonce(nonce.clone())
            .with_message(message)
            .with_prevent_fee_gt_amount(self.resources.config.prevent_fee_gt_amount)
            .with_tx_id(tx_id);

        for uo in &inputs {
            builder.with_input(
                uo.unblinded_output
                    .as_transaction_input(&self.resources.factories.commitment)?,
                uo.unblinded_output.clone(),
            );
        }

        let script = script!(Nop);
        let output_features = OutputFeatures {
            unique_id: unique_id.clone(),
            ..Default::default()
        };
        let (spending_key, script_private_key) = self
            .resources
            .master_key_manager
            .get_next_spend_and_script_key()
            .await?;
        let metadata_signature = TransactionOutput::create_final_metadata_signature(
            &amount,
            &spending_key.clone(),
            &script,
            &output_features,
            &sender_offset_private_key,
        )?;
        let utxo = DbUnblindedOutput::from_unblinded_output(
            UnblindedOutput::new(
                amount,
                spending_key.clone(),
                output_features,
                script,
                inputs!(PublicKey::from_secret_key(&script_private_key)),
                script_private_key,
                PublicKey::from_secret_key(&sender_offset_private_key),
                metadata_signature,
            ),
            &self.resources.factories,
        )?;
        builder
            .with_output(utxo.unblinded_output.clone(), sender_offset_private_key.clone())
            .map_err(|e| OutputManagerError::BuildError(e.message))?;

        let mut outputs = vec![utxo];

        let fee = Fee::calculate(fee_per_gram, 1, inputs.len(), 1);
        let change_value = total.saturating_sub(amount).saturating_sub(fee);
        if change_value > 0.into() {
            let (spending_key, script_private_key) = self
                .resources
                .master_key_manager
                .get_next_spend_and_script_key()
                .await?;
            builder.with_change_secret(spending_key);
            builder.with_rewindable_outputs(self.resources.master_key_manager.rewind_data().clone());
            builder.with_change_script(
                script!(Nop),
                inputs!(PublicKey::from_secret_key(&script_private_key)),
                script_private_key,
            );
        }

        let factories = CryptoFactories::default();
        let mut stp = builder
            .build::<HashDigest>(&self.resources.factories)
            .map_err(|e| OutputManagerError::BuildError(e.message))?;

        if change_value > 0.into() {
            let unblinded_output = stp.get_change_unblinded_output()?.ok_or_else(|| {
                OutputManagerError::BuildError(
                    "There should be a change output metadata signature available".to_string(),
                )
            })?;
            let change_output = DbUnblindedOutput::from_unblinded_output(unblinded_output, &self.resources.factories)?;

            outputs.push(change_output);
        }

        trace!(
            target: LOG_TARGET,
            "Encumber send to self transaction ({}) outputs.",
            tx_id
        );
        self.resources.db.encumber_outputs(tx_id, inputs, outputs).await?;
        self.confirm_encumberance(tx_id).await?;
        let fee = stp.get_fee_amount()?;
        trace!(target: LOG_TARGET, "Finalize send-to-self transaction ({}).", tx_id);
        stp.finalize(KernelFeatures::empty(), &factories)?;
        let tx = stp.take_transaction()?;

        Ok((fee, tx))
    }

    /// Confirm that a transaction has finished being negotiated between parties so the short-term encumberance can be
    /// made official
    async fn confirm_encumberance(&mut self, tx_id: TxId) -> Result<(), OutputManagerError> {
        self.resources.db.confirm_encumbered_outputs(tx_id).await?;

        Ok(())
    }

<<<<<<< HEAD
    /// Confirm that a received or sent transaction and its outputs have been detected on the base chain. The inputs and
    /// outputs are checked to see that they match what the stored PendingTransaction contains. This will
    /// be called by the Transaction Service which monitors the base chain.
    async fn confirm_transaction(
        &mut self,
        tx_id: TxId,
        inputs: &[TransactionInput],
        outputs: &[TransactionOutput],
    ) -> Result<(), OutputManagerError> {
        let pending_transaction = self.resources.db.fetch_pending_transaction_outputs(tx_id).await?;

        // Check that outputs to be spent can all be found in the provided transaction inputs
        for output_to_spend in pending_transaction.outputs_to_be_spent.iter() {
            let input_to_check = output_to_spend
                .unblinded_output
                .as_transaction_input(&self.resources.factories.commitment)?;

            if inputs.iter().all(|input| input.commitment != input_to_check.commitment) {
                return Err(OutputManagerError::IncompleteTransaction(
                    "outputs to spend are missing",
                ));
            }
        }

        // Check that outputs to be received can all be found in the provided transaction outputs
        for output_to_receive in pending_transaction.outputs_to_be_received.iter() {
            let output_to_check = output_to_receive
                .unblinded_output
                .as_transaction_input(&self.resources.factories.commitment)?;

            if outputs
                .iter()
                .all(|output| output.commitment != output_to_check.commitment)
            {
                return Err(OutputManagerError::IncompleteTransaction(
                    "outputs to receive are missing",
                ));
            }
        }

        self.resources
            .db
            .confirm_pending_transaction_outputs(pending_transaction.tx_id)
            .await?;

        trace!(target: LOG_TARGET, "Confirm transaction (TxId: {})", tx_id);

        Ok(())
    }

=======
>>>>>>> 43b20334
    /// Cancel a pending transaction and place the encumbered outputs back into the unspent pool
    pub async fn cancel_transaction(&mut self, tx_id: TxId) -> Result<(), OutputManagerError> {
        debug!(
            target: LOG_TARGET,
            "Cancelling pending transaction outputs for TxId: {}", tx_id
        );
        Ok(self.resources.db.cancel_pending_transaction_outputs(tx_id).await?)
    }

    /// Restore the pending transaction encumberance and output for an inbound transaction that was previously
    /// cancelled.
    async fn reinstate_cancelled_inbound_transaction_outputs(&mut self, tx_id: TxId) -> Result<(), OutputManagerError> {
        self.resources.db.reinstate_cancelled_inbound_output(tx_id).await?;

        Ok(())
    }

    /// Select which unspent transaction outputs to use to send a transaction of the specified amount. Use the specified
    /// selection strategy to choose the outputs. It also determines if a change output is required.
    async fn select_utxos(
        &mut self,
        amount: MicroTari,
        fee_per_gram: MicroTari,
        output_count: usize,
        strategy: Option<UTXOSelectionStrategy>,
        unique_id: Option<&Vec<u8>>,
    ) -> Result<(Vec<DbUnblindedOutput>, bool, MicroTari), OutputManagerError> {
        let token = match unique_id {
            Some(unique_id) => {
                warn!(target: LOG_TARGET, "Looking for {:?}", unique_id);
                let uo = self.resources.db.fetch_all_unspent_outputs().await?;
                // for x in uo {
                //     warn!(target: LOG_TARGET, "{:?}", x.unblinded_output.unique_id);
                // }
                if let Some(token_id) = uo.into_iter().find(|x| match &x.unblinded_output.features.unique_id {
                    Some(token_unique_id) => {
                        warn!(target: LOG_TARGET, "Comparing with {:?}", token_unique_id);
                        token_unique_id == unique_id
                    },
                    _ => false,
                }) {
                    Some(token_id)
                } else {
                    return Err(OutputManagerError::TokenUniqueIdNotFound);
                }
            },
            _ => None,
        };
        debug!(
            target: LOG_TARGET,
            "select_utxos amount: {}, token : {:?}, fee_per_gram: {}, output_count: {}, strategy: {:?}",
            amount,
            token,
            fee_per_gram,
            output_count,
            strategy
        );
        let mut utxos = Vec::new();
        let mut utxos_total_value = MicroTari::from(0);
        let mut fee_without_change = MicroTari::from(0);
        let mut fee_with_change = MicroTari::from(0);

        if let Some(unblinded_token) = token {
            utxos.push(unblinded_token);
        }

        let uo = self.resources.db.fetch_spendable_outputs()?;

        // Attempt to get the chain tip height
        let chain_metadata = self.base_node_service.get_chain_metadata().await?;
        let (connected, tip_height) = match &chain_metadata {
            Some(metadata) => (true, metadata.height_of_longest_chain()),
            None => (false, 0),
        };

        // If no strategy was specified and no metadata is available, then make sure to use MaturitythenSmallest
        let strategy = match (strategy, connected) {
            (Some(s), _) => Some(s),
            (None, false) => Some(UTXOSelectionStrategy::MaturityThenSmallest),
            (None, true) => None, // use the selection heuristic next
        };

        // If we know the chain height then filter out unspendable UTXOs
        let num_utxos = uo.len();
        let uo = if connected {
            let mature_utxos = uo
                .into_iter()
                .filter(|u| u.unblinded_output.features.maturity <= tip_height)
                .collect::<Vec<DbUnblindedOutput>>();

            trace!(
                target: LOG_TARGET,
                "Some UTXOs have not matured yet at height {}, filtered {} UTXOs",
                tip_height,
                num_utxos - mature_utxos.len()
            );

            mature_utxos
        } else {
            uo
        };

        // Heuristic for selection strategy: Default to MaturityThenSmallest, but if the amount is greater than
        // the largest UTXO, use Largest UTXOs first.
        let strategy = match (strategy, uo.is_empty()) {
            (Some(s), _) => s,
            (None, true) => UTXOSelectionStrategy::Smallest,
            (None, false) => {
                let largest_utxo = &uo[uo.len() - 1];
                if amount > largest_utxo.unblinded_output.value {
                    UTXOSelectionStrategy::Largest
                } else {
                    UTXOSelectionStrategy::MaturityThenSmallest
                }
            },
        };
        warn!(target: LOG_TARGET, "select_utxos selection strategy: {}", strategy);

        let uo = match strategy {
            UTXOSelectionStrategy::Smallest => uo,
            UTXOSelectionStrategy::MaturityThenSmallest => {
                let mut uo = uo;
                uo.sort_by(|a, b| {
                    match a
                        .unblinded_output
                        .features
                        .maturity
                        .cmp(&b.unblinded_output.features.maturity)
                    {
                        Ordering::Equal => a.unblinded_output.value.cmp(&b.unblinded_output.value),
                        Ordering::Less => Ordering::Less,
                        Ordering::Greater => Ordering::Greater,
                    }
                });
                uo
            },
            UTXOSelectionStrategy::Largest => uo.into_iter().rev().collect(),
        };
        trace!(target: LOG_TARGET, "We found {} UTXOs to select from", uo.len());

        let mut require_change_output = false;
        for o in uo.iter() {
            utxos.push(o.clone());
            utxos_total_value += o.unblinded_output.value;
            // The assumption here is that the only output will be the payment output and change if required
            fee_without_change = Fee::calculate(fee_per_gram, 1, utxos.len(), output_count);
            if utxos_total_value == amount + fee_without_change {
                break;
            }
            fee_with_change = Fee::calculate(fee_per_gram, 1, utxos.len(), output_count + 1);
            if utxos_total_value > amount + fee_with_change {
                require_change_output = true;
                break;
            }
        }

        let perfect_utxo_selection = utxos_total_value == amount + fee_without_change;
        let enough_spendable = utxos_total_value > amount + fee_with_change;

        if !perfect_utxo_selection && !enough_spendable {
            let current_chain_tip = chain_metadata.map(|cm| cm.height_of_longest_chain());
            let balance = self.get_balance(current_chain_tip).await?;
            let pending_incoming = balance.pending_incoming_balance;
            if utxos_total_value + pending_incoming >= amount + fee_with_change {
                return Err(OutputManagerError::FundsPending);
            } else {
                return Err(OutputManagerError::NotEnoughFunds);
            }
        }

        Ok((utxos, require_change_output, utxos_total_value))
    }

<<<<<<< HEAD
    /// Set the base node public key to the list that will be used to check the status of UTXO's on the base chain. If
    /// this is the first time the base node public key is set do the UTXO queries.
    async fn set_base_node_public_key(
        &mut self,
        base_node_public_key: CommsPublicKey,
    ) -> Result<(), OutputManagerError> {
        info!(
            target: LOG_TARGET,
            "Setting base node public key {} for service", base_node_public_key
        );

        self.resources.base_node_public_key = Some(base_node_public_key.clone());
        if let Err(e) = self.base_node_update_publisher.send(base_node_public_key) {
            trace!(
                target: LOG_TARGET,
                "No subscribers to receive base node public key update: {:?}",
                e
            );
        }

        Ok(())
    }

    pub async fn fetch_pending_transaction_outputs(
        &self,
    ) -> Result<HashMap<TxId, PendingTransactionOutputs>, OutputManagerError> {
        Ok(self.resources.db.fetch_all_pending_transaction_outputs().await?)
    }

=======
>>>>>>> 43b20334
    pub async fn fetch_spent_outputs(&self) -> Result<Vec<DbUnblindedOutput>, OutputManagerError> {
        Ok(self.resources.db.fetch_spent_outputs().await?)
    }

    pub async fn fetch_unspent_outputs(&self) -> Result<Vec<DbUnblindedOutput>, OutputManagerError> {
        Ok(self.resources.db.fetch_all_unspent_outputs().await?)
    }

    pub async fn fetch_invalid_outputs(&self) -> Result<Vec<DbUnblindedOutput>, OutputManagerError> {
        Ok(self.resources.db.get_invalid_outputs().await?)
    }

    pub async fn set_coinbase_abandoned(&self, tx_id: TxId, abandoned: bool) -> Result<(), OutputManagerError> {
        self.resources.db.set_coinbase_abandoned(tx_id, abandoned).await?;
        Ok(())
    }

    async fn create_coin_split(
        &mut self,
        amount_per_split: MicroTari,
        split_count: usize,
        fee_per_gram: MicroTari,
        lock_height: Option<u64>,
    ) -> Result<(TxId, Transaction, MicroTari), OutputManagerError> {
        trace!(
            target: LOG_TARGET,
            "Select UTXOs and estimate coin split transaction fee."
        );
        let mut output_count = split_count;
        let total_split_amount = amount_per_split * split_count as u64;
        let (inputs, require_change_output, utxos_total_value) = self
            .select_utxos(
                total_split_amount,
                fee_per_gram,
                output_count,
                Some(UTXOSelectionStrategy::Largest),
                None,
            )
            .await?;
        let input_count = inputs.len();
        if require_change_output {
            output_count = split_count + 1
        };
        let fee = Fee::calculate(fee_per_gram, 1, input_count, output_count);

        trace!(target: LOG_TARGET, "Construct coin split transaction.");
        let offset = PrivateKey::random(&mut OsRng);
        let nonce = PrivateKey::random(&mut OsRng);

        let mut builder = SenderTransactionProtocol::builder(0);
        builder
            .with_lock_height(lock_height.unwrap_or(0))
            .with_fee_per_gram(fee_per_gram)
            .with_offset(offset.clone())
            .with_private_nonce(nonce.clone())
            .with_rewindable_outputs(self.resources.master_key_manager.rewind_data().clone());

        trace!(target: LOG_TARGET, "Add inputs to coin split transaction.");
        for uo in inputs.iter() {
            builder.with_input(
                uo.unblinded_output
                    .as_transaction_input(&self.resources.factories.commitment)?,
                uo.unblinded_output.clone(),
            );
        }
        trace!(target: LOG_TARGET, "Add outputs to coin split transaction.");
        let mut outputs: Vec<DbUnblindedOutput> = Vec::with_capacity(output_count);
        let change_output = utxos_total_value
            .checked_sub(fee)
            .ok_or(OutputManagerError::NotEnoughFunds)?
            .checked_sub(total_split_amount)
            .ok_or(OutputManagerError::NotEnoughFunds)?;
        for i in 0..output_count {
            let output_amount = if i < split_count {
                amount_per_split
            } else {
                change_output
            };

            let (spending_key, script_private_key) = self
                .resources
                .master_key_manager
                .get_next_spend_and_script_key()
                .await?;
            let sender_offset_private_key = PrivateKey::random(&mut OsRng);

            let script = script!(Nop);
            let output_features = OutputFeatures::default();
            let sender_offset_public_key = PublicKey::from_secret_key(&sender_offset_private_key);
            let metadata_signature = TransactionOutput::create_final_metadata_signature(
                &output_amount,
                &spending_key.clone(),
                &script,
                &output_features,
                &sender_offset_private_key,
            )?;
            let utxo = DbUnblindedOutput::from_unblinded_output(
                UnblindedOutput::new(
                    output_amount,
                    spending_key.clone(),
                    output_features,
                    script,
                    inputs!(PublicKey::from_secret_key(&script_private_key)),
                    script_private_key,
                    sender_offset_public_key,
                    metadata_signature,
                ),
                &self.resources.factories,
            )?;
            outputs.push(utxo.clone());
            builder
                .with_output(utxo.unblinded_output, sender_offset_private_key)
                .map_err(|e| OutputManagerError::BuildError(e.message))?;
        }
        trace!(target: LOG_TARGET, "Build coin split transaction.");
        let factories = CryptoFactories::default();
        let mut stp = builder
            .build::<HashDigest>(&self.resources.factories)
            .map_err(|e| OutputManagerError::BuildError(e.message))?;
        // The Transaction Protocol built successfully so we will pull the unspent outputs out of the unspent list and
        // store them until the transaction times out OR is confirmed
        let tx_id = stp.get_tx_id()?;
        trace!(
            target: LOG_TARGET,
            "Encumber coin split transaction ({}) outputs.",
            tx_id
        );
        self.resources.db.encumber_outputs(tx_id, inputs, outputs).await?;
        self.confirm_encumberance(tx_id).await?;
        trace!(target: LOG_TARGET, "Finalize coin split transaction ({}).", tx_id);
        stp.finalize(KernelFeatures::empty(), &factories)?;
        let tx = stp.take_transaction()?;
        Ok((tx_id, tx, utxos_total_value))
    }

    /// Persist a one-sided payment script for a Comms Public/Private key. These are the scripts that this wallet knows
    /// to look for when scanning for one-sided payments
    async fn add_known_script(&mut self, known_script: KnownOneSidedPaymentScript) -> Result<(), OutputManagerError> {
        debug!(target: LOG_TARGET, "Adding new script to output manager service");
        // It is not a problem if the script has already been persisted
        match self.resources.db.add_known_script(known_script).await {
            Ok(_) => (),
            Err(OutputManagerStorageError::DieselError(DieselError::DatabaseError(
                DatabaseErrorKind::UniqueViolation,
                _,
            ))) => (),
            Err(e) => return Err(e.into()),
        }
        Ok(())
    }

    /// Attempt to scan and then rewind all of the given transaction outputs into unblinded outputs based on known
    /// pubkeys
    async fn scan_outputs_for_one_sided_payments(
        &mut self,
        outputs: Vec<TransactionOutput>,
    ) -> Result<Vec<UnblindedOutput>, OutputManagerError> {
        let known_one_sided_payment_scripts: Vec<KnownOneSidedPaymentScript> =
            self.resources.db.get_all_known_one_sided_payment_scripts().await?;

        let mut rewound_outputs: Vec<UnblindedOutput> = Vec::new();
        for output in outputs {
            let position = known_one_sided_payment_scripts
                .iter()
                .position(|known_one_sided_script| known_one_sided_script.script == output.script);
            if let Some(i) = position {
                let spending_key = PrivateKey::from_bytes(
                    CommsPublicKey::shared_secret(
                        &known_one_sided_payment_scripts[i].private_key,
                        &output.sender_offset_public_key,
                    )
                    .as_bytes(),
                )?;
                let rewind_key = PrivateKey::from_bytes(&hash_secret_key(&spending_key))?;
                let blinding_key = PrivateKey::from_bytes(&hash_secret_key(&rewind_key))?;
                let rewound =
                    output.full_rewind_range_proof(&self.resources.factories.range_proof, &rewind_key, &blinding_key);

                if let Ok(rewound_result) = rewound {
                    let rewound_output = UnblindedOutput::new(
                        rewound_result.committed_value,
                        rewound_result.blinding_factor.clone(),
                        output.features,
                        known_one_sided_payment_scripts[i].script.clone(),
                        known_one_sided_payment_scripts[i].input.clone(),
                        known_one_sided_payment_scripts[i].private_key.clone(),
                        output.sender_offset_public_key,
                        output.metadata_signature,
                    );
                    let db_output =
                        DbUnblindedOutput::from_unblinded_output(rewound_output.clone(), &self.resources.factories)?;

                    let output_hex = output.commitment.to_hex();
                    match self.resources.db.add_unspent_output(db_output).await {
                        Ok(_) => {
                            rewound_outputs.push(rewound_output);
                        },
                        Err(OutputManagerStorageError::DuplicateOutput) => {
                            warn!(
                                target: LOG_TARGET,
                                "Attempt to add scanned output {} that already exists. Ignoring the output.",
                                output_hex
                            );
                        },
                        Err(err) => {
                            return Err(err.into());
                        },
                    }
                    trace!(
                        target: LOG_TARGET,
                        "One-sided payment Output {} with value {} recovered",
                        output_hex,
                        rewound_result.committed_value,
                    );
                }
            }
        }
        Ok(rewound_outputs)
    }
}

/// Different UTXO selection strategies for choosing which UTXO's are used to fulfill a transaction
/// TODO Investigate and implement more optimal strategies
#[derive(Debug)]
pub enum UTXOSelectionStrategy {
    // Start from the smallest UTXOs and work your way up until the amount is covered. Main benefit
    // is removing small UTXOs from the blockchain, con is that it costs more in fees
    Smallest,
    // Start from oldest maturity to reduce the likelihood of grabbing locked up UTXOs
    MaturityThenSmallest,
    // A strategy that selects the largest UTXOs first. Preferred when the amount is large
    Largest,
}

impl Display for UTXOSelectionStrategy {
    fn fmt(&self, f: &mut fmt::Formatter<'_>) -> fmt::Result {
        match self {
            UTXOSelectionStrategy::Smallest => write!(f, "Smallest"),
            UTXOSelectionStrategy::MaturityThenSmallest => write!(f, "MaturityThenSmallest"),
            UTXOSelectionStrategy::Largest => write!(f, "Largest"),
        }
    }
}

/// This struct holds the detailed balance of the Output Manager Service.
#[derive(Debug, Clone, PartialEq)]
pub struct Balance {
    /// The current balance that is available to spend
    pub available_balance: MicroTari,
    /// The amount of the available balance that is current time-locked, None if no chain tip is provided
    pub time_locked_balance: Option<MicroTari>,
    /// The current balance of funds that are due to be received but have not yet been confirmed
    pub pending_incoming_balance: MicroTari,
    /// The current balance of funds encumbered in pending outbound transactions that have not been confirmed
    pub pending_outgoing_balance: MicroTari,
}

impl Balance {
    pub fn zero() -> Self {
        Self {
            available_balance: Default::default(),
            time_locked_balance: None,
            pending_incoming_balance: Default::default(),
            pending_outgoing_balance: Default::default(),
        }
    }
}

impl fmt::Display for Balance {
    fn fmt(&self, f: &mut fmt::Formatter<'_>) -> fmt::Result {
        writeln!(f, "Available balance: {}", self.available_balance)?;
        if let Some(locked) = self.time_locked_balance {
            writeln!(f, "Time locked: {}", locked)?;
        }
        writeln!(f, "Pending incoming balance: {}", self.pending_incoming_balance)?;
        writeln!(f, "Pending outgoing balance: {}", self.pending_outgoing_balance)?;
        Ok(())
    }
}

fn hash_secret_key(key: &PrivateKey) -> Vec<u8> {
    HashDigest::new().chain(key.as_bytes()).finalize().to_vec()
}<|MERGE_RESOLUTION|>--- conflicted
+++ resolved
@@ -75,29 +75,6 @@
 use tari_service_framework::reply_channel;
 use tari_shutdown::ShutdownSignal;
 
-<<<<<<< HEAD
-use crate::{
-    base_node_service::handle::BaseNodeServiceHandle,
-    output_manager_service::{
-        config::OutputManagerServiceConfig,
-        error::{OutputManagerError, OutputManagerProtocolError, OutputManagerStorageError},
-        handle::{OutputManagerEventSender, OutputManagerRequest, OutputManagerResponse},
-        recovery::StandardUtxoRecoverer,
-        resources::OutputManagerResources,
-        storage::{
-            database::{OutputManagerBackend, OutputManagerDatabase, PendingTransactionOutputs},
-            models::{DbUnblindedOutput, KnownOneSidedPaymentScript},
-        },
-        tasks::{TxoValidationTask, TxoValidationType},
-        MasterKeyManager,
-    },
-    transaction_service::handle::TransactionServiceHandle,
-    types::{HashDigest, ValidationRetryStrategy},
-};
-use tari_core::transactions::{transaction::UnblindedOutputBuilder, transaction_protocol::TxId};
-
-=======
->>>>>>> 43b20334
 const LOG_TARGET: &str = "wallet::output_manager_service";
 const LOG_TARGET_STRESS: &str = "stress_test::output_manager_service";
 
@@ -353,7 +330,6 @@
                 .reinstate_cancelled_inbound_transaction_outputs(tx_id)
                 .await
                 .map(|_| OutputManagerResponse::ReinstatedCancelledInboundTx),
-<<<<<<< HEAD
             OutputManagerRequest::CreateOutputWithFeatures {
                 value,
                 features,
@@ -380,12 +356,10 @@
                     tx_id,
                 })
             },
-=======
             OutputManagerRequest::SetCoinbaseAbandoned(tx_id, abandoned) => self
                 .set_coinbase_abandoned(tx_id, abandoned)
                 .await
                 .map(|_| OutputManagerResponse::CoinbaseAbandonedSet),
->>>>>>> 43b20334
         }
     }
 
@@ -558,49 +532,6 @@
         Ok(rtp)
     }
 
-<<<<<<< HEAD
-    /// Confirm the reception of an expected transaction output. This will be called by the Transaction Service when it
-    /// detects the output on the blockchain
-    pub async fn confirm_received_transaction_output(
-        &mut self,
-        tx_id: TxId,
-        received_output: &TransactionOutput,
-    ) -> Result<(), OutputManagerError> {
-        let pending_transaction = self.resources.db.fetch_pending_transaction_outputs(tx_id).await?;
-
-        // Assumption: We are only allowing a single output per receiver in the current transaction protocols.
-        if pending_transaction.outputs_to_be_received.len() != 1 {
-            return Err(OutputManagerError::IncompleteTransaction(
-                "unexpected number of outputs to be received, exactly one is expected",
-            ));
-        }
-
-        if pending_transaction.outputs_to_be_received[0]
-            .unblinded_output
-            .as_transaction_input(&self.resources.factories.commitment)?
-            .commitment !=
-            received_output.commitment
-        {
-            return Err(OutputManagerError::IncompleteTransaction(
-                "unexpected commitment received",
-            ));
-        }
-
-        self.resources
-            .db
-            .confirm_pending_transaction_outputs(pending_transaction.tx_id)
-            .await?;
-
-        debug!(
-            target: LOG_TARGET,
-            "Confirm received transaction outputs for TxId: {}", tx_id
-        );
-
-        Ok(())
-    }
-
-=======
->>>>>>> 43b20334
     /// Get a fee estimate for an amount of MicroTari, at a specified fee per gram and given number of kernels and
     /// outputs.
     async fn fee_estimate(
@@ -1057,59 +988,6 @@
         Ok(())
     }
 
-<<<<<<< HEAD
-    /// Confirm that a received or sent transaction and its outputs have been detected on the base chain. The inputs and
-    /// outputs are checked to see that they match what the stored PendingTransaction contains. This will
-    /// be called by the Transaction Service which monitors the base chain.
-    async fn confirm_transaction(
-        &mut self,
-        tx_id: TxId,
-        inputs: &[TransactionInput],
-        outputs: &[TransactionOutput],
-    ) -> Result<(), OutputManagerError> {
-        let pending_transaction = self.resources.db.fetch_pending_transaction_outputs(tx_id).await?;
-
-        // Check that outputs to be spent can all be found in the provided transaction inputs
-        for output_to_spend in pending_transaction.outputs_to_be_spent.iter() {
-            let input_to_check = output_to_spend
-                .unblinded_output
-                .as_transaction_input(&self.resources.factories.commitment)?;
-
-            if inputs.iter().all(|input| input.commitment != input_to_check.commitment) {
-                return Err(OutputManagerError::IncompleteTransaction(
-                    "outputs to spend are missing",
-                ));
-            }
-        }
-
-        // Check that outputs to be received can all be found in the provided transaction outputs
-        for output_to_receive in pending_transaction.outputs_to_be_received.iter() {
-            let output_to_check = output_to_receive
-                .unblinded_output
-                .as_transaction_input(&self.resources.factories.commitment)?;
-
-            if outputs
-                .iter()
-                .all(|output| output.commitment != output_to_check.commitment)
-            {
-                return Err(OutputManagerError::IncompleteTransaction(
-                    "outputs to receive are missing",
-                ));
-            }
-        }
-
-        self.resources
-            .db
-            .confirm_pending_transaction_outputs(pending_transaction.tx_id)
-            .await?;
-
-        trace!(target: LOG_TARGET, "Confirm transaction (TxId: {})", tx_id);
-
-        Ok(())
-    }
-
-=======
->>>>>>> 43b20334
     /// Cancel a pending transaction and place the encumbered outputs back into the unspent pool
     pub async fn cancel_transaction(&mut self, tx_id: TxId) -> Result<(), OutputManagerError> {
         debug!(
@@ -1283,38 +1161,6 @@
         Ok((utxos, require_change_output, utxos_total_value))
     }
 
-<<<<<<< HEAD
-    /// Set the base node public key to the list that will be used to check the status of UTXO's on the base chain. If
-    /// this is the first time the base node public key is set do the UTXO queries.
-    async fn set_base_node_public_key(
-        &mut self,
-        base_node_public_key: CommsPublicKey,
-    ) -> Result<(), OutputManagerError> {
-        info!(
-            target: LOG_TARGET,
-            "Setting base node public key {} for service", base_node_public_key
-        );
-
-        self.resources.base_node_public_key = Some(base_node_public_key.clone());
-        if let Err(e) = self.base_node_update_publisher.send(base_node_public_key) {
-            trace!(
-                target: LOG_TARGET,
-                "No subscribers to receive base node public key update: {:?}",
-                e
-            );
-        }
-
-        Ok(())
-    }
-
-    pub async fn fetch_pending_transaction_outputs(
-        &self,
-    ) -> Result<HashMap<TxId, PendingTransactionOutputs>, OutputManagerError> {
-        Ok(self.resources.db.fetch_all_pending_transaction_outputs().await?)
-    }
-
-=======
->>>>>>> 43b20334
     pub async fn fetch_spent_outputs(&self) -> Result<Vec<DbUnblindedOutput>, OutputManagerError> {
         Ok(self.resources.db.fetch_spent_outputs().await?)
     }
