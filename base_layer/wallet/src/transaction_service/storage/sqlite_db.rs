// Copyright 2019. The Tari Project
//
// Redistribution and use in source and binary forms, with or without modification, are permitted provided that the
// following conditions are met:
//
// 1. Redistributions of source code must retain the above copyright notice, this list of conditions and the following
// disclaimer.
//
// 2. Redistributions in binary form must reproduce the above copyright notice, this list of conditions and the
// following disclaimer in the documentation and/or other materials provided with the distribution.
//
// 3. Neither the name of the copyright holder nor the names of its contributors may be used to endorse or promote
// products derived from this software without specific prior written permission.
//
// THIS SOFTWARE IS PROVIDED BY THE COPYRIGHT HOLDERS AND CONTRIBUTORS "AS IS" AND ANY EXPRESS OR IMPLIED WARRANTIES,
// INCLUDING, BUT NOT LIMITED TO, THE IMPLIED WARRANTIES OF MERCHANTABILITY AND FITNESS FOR A PARTICULAR PURPOSE ARE
// DISCLAIMED. IN NO EVENT SHALL THE COPYRIGHT HOLDER OR CONTRIBUTORS BE LIABLE FOR ANY DIRECT, INDIRECT, INCIDENTAL,
// SPECIAL, EXEMPLARY, OR CONSEQUENTIAL DAMAGES (INCLUDING, BUT NOT LIMITED TO, PROCUREMENT OF SUBSTITUTE GOODS OR
// SERVICES; LOSS OF USE, DATA, OR PROFITS; OR BUSINESS INTERRUPTION) HOWEVER CAUSED AND ON ANY THEORY OF LIABILITY,
// WHETHER IN CONTRACT, STRICT LIABILITY, OR TORT (INCLUDING NEGLIGENCE OR OTHERWISE) ARISING IN ANY WAY OUT OF THE
// USE OF THIS SOFTWARE, EVEN IF ADVISED OF THE POSSIBILITY OF SUCH DAMAGE.

use std::{
    collections::HashMap,
    convert::TryFrom,
    str::from_utf8,
    sync::{Arc, MutexGuard, RwLock},
};

use aes_gcm::{self, aead::Error as AeadError, Aes256Gcm};
use chrono::{NaiveDateTime, Utc};
use diesel::{prelude::*, result::Error as DieselError, SqliteConnection};
use log::*;
use tari_crypto::tari_utilities::{
    hex::{from_hex, Hex},
    ByteArray,
};

use tari_common_types::types::PublicKey;
use tari_comms::types::CommsPublicKey;
use tari_core::transactions::tari_amount::MicroTari;

use crate::{
    output_manager_service::TxId,
    schema::{completed_transactions, inbound_transactions, outbound_transactions},
    storage::sqlite_utilities::WalletDbConnection,
    transaction_service::{
        error::TransactionStorageError,
        storage::{
            database::{DbKey, DbKeyValuePair, DbValue, TransactionBackend, WriteOperation},
            models::{
                CompletedTransaction,
                InboundTransaction,
                OutboundTransaction,
                TransactionDirection,
                TransactionStatus,
                WalletTransaction,
            },
        },
    },
    util::{
        diesel_ext::ExpectedRowsExtension,
        encryption::{decrypt_bytes_integral_nonce, encrypt_bytes_integral_nonce, Encryptable},
    },
};
<<<<<<< HEAD
use aes_gcm::{self, aead::Error as AeadError, Aes256Gcm};
use chrono::{NaiveDateTime, Utc};
use diesel::{prelude::*, result::Error as DieselError, SqliteConnection};
use log::*;
use std::{
    collections::HashMap,
    convert::{TryFrom, TryInto},
    str::from_utf8,
    sync::{Arc, MutexGuard, RwLock},
};
use tari_common_types::types::BlockHash;
use tari_comms::types::CommsPublicKey;
use tari_core::transactions::{tari_amount::MicroTari, types::PublicKey};
use tari_crypto::tari_utilities::{
    hex::{from_hex, Hex},
    ByteArray,
};
=======
>>>>>>> 3e2d3352

const LOG_TARGET: &str = "wallet::transaction_service::database::sqlite_db";

/// A Sqlite backend for the Transaction Service. The Backend is accessed via a connection pool to the Sqlite file.
#[derive(Clone)]
pub struct TransactionServiceSqliteDatabase {
    database_connection: WalletDbConnection,
    cipher: Arc<RwLock<Option<Aes256Gcm>>>,
}

impl TransactionServiceSqliteDatabase {
    pub fn new(database_connection: WalletDbConnection, cipher: Option<Aes256Gcm>) -> Self {
        Self {
            database_connection,
            cipher: Arc::new(RwLock::new(cipher)),
        }
    }

    fn insert(&self, kvp: DbKeyValuePair, conn: MutexGuard<SqliteConnection>) -> Result<(), TransactionStorageError> {
        match kvp {
            DbKeyValuePair::PendingOutboundTransaction(k, v) => {
                if OutboundTransactionSql::find_by_cancelled(k, false, &(*conn)).is_ok() {
                    return Err(TransactionStorageError::DuplicateOutput);
                }
                let mut o = OutboundTransactionSql::try_from(*v)?;
                self.encrypt_if_necessary(&mut o)?;
                o.commit(&(*conn))?;
            },
            DbKeyValuePair::PendingInboundTransaction(k, v) => {
                if InboundTransactionSql::find_by_cancelled(k, false, &(*conn)).is_ok() {
                    return Err(TransactionStorageError::DuplicateOutput);
                }
                let mut i = InboundTransactionSql::try_from(*v)?;
                self.encrypt_if_necessary(&mut i)?;

                i.commit(&(*conn))?;
            },
            DbKeyValuePair::CompletedTransaction(k, v) => {
                if CompletedTransactionSql::find_by_cancelled(k, false, &(*conn)).is_ok() {
                    return Err(TransactionStorageError::DuplicateOutput);
                }
                let mut c = CompletedTransactionSql::try_from(*v)?;
                self.encrypt_if_necessary(&mut c)?;

                c.commit(&(*conn))?;
            },
        }
        Ok(())
    }

    fn remove(
        &self,
        key: DbKey,
        conn: MutexGuard<SqliteConnection>,
    ) -> Result<Option<DbValue>, TransactionStorageError> {
        match key {
            DbKey::PendingOutboundTransaction(k) => match OutboundTransactionSql::find_by_cancelled(k, false, &(*conn))
            {
                Ok(mut v) => {
                    v.delete(&(*conn))?;
                    self.decrypt_if_necessary(&mut v)?;
                    Ok(Some(DbValue::PendingOutboundTransaction(Box::new(
                        OutboundTransaction::try_from(v)?,
                    ))))
                },
                Err(TransactionStorageError::DieselError(DieselError::NotFound)) => Err(
                    TransactionStorageError::ValueNotFound(DbKey::PendingOutboundTransaction(k)),
                ),
                Err(e) => Err(e),
            },
            DbKey::PendingInboundTransaction(k) => match InboundTransactionSql::find_by_cancelled(k, false, &(*conn)) {
                Ok(mut v) => {
                    v.delete(&(*conn))?;
                    self.decrypt_if_necessary(&mut v)?;
                    Ok(Some(DbValue::PendingInboundTransaction(Box::new(
                        InboundTransaction::try_from(v)?,
                    ))))
                },
                Err(TransactionStorageError::DieselError(DieselError::NotFound)) => Err(
                    TransactionStorageError::ValueNotFound(DbKey::PendingOutboundTransaction(k)),
                ),
                Err(e) => Err(e),
            },
            DbKey::CompletedTransaction(k) => match CompletedTransactionSql::find_by_cancelled(k, false, &(*conn)) {
                Ok(mut v) => {
                    v.delete(&(*conn))?;
                    self.decrypt_if_necessary(&mut v)?;
                    Ok(Some(DbValue::CompletedTransaction(Box::new(
                        CompletedTransaction::try_from(v)?,
                    ))))
                },
                Err(TransactionStorageError::DieselError(DieselError::NotFound)) => {
                    Err(TransactionStorageError::ValueNotFound(DbKey::CompletedTransaction(k)))
                },
                Err(e) => Err(e),
            },
            DbKey::PendingOutboundTransactions => Err(TransactionStorageError::OperationNotSupported),
            DbKey::PendingInboundTransactions => Err(TransactionStorageError::OperationNotSupported),
            DbKey::CompletedTransactions => Err(TransactionStorageError::OperationNotSupported),
            DbKey::CancelledPendingOutboundTransactions => Err(TransactionStorageError::OperationNotSupported),
            DbKey::CancelledPendingInboundTransactions => Err(TransactionStorageError::OperationNotSupported),
            DbKey::CancelledCompletedTransactions => Err(TransactionStorageError::OperationNotSupported),
            DbKey::CancelledPendingOutboundTransaction(k) => {
                match OutboundTransactionSql::find_by_cancelled(k, true, &(*conn)) {
                    Ok(mut v) => {
                        v.delete(&(*conn))?;
                        self.decrypt_if_necessary(&mut v)?;
                        Ok(Some(DbValue::PendingOutboundTransaction(Box::new(
                            OutboundTransaction::try_from(v)?,
                        ))))
                    },
                    Err(TransactionStorageError::DieselError(DieselError::NotFound)) => Err(
                        TransactionStorageError::ValueNotFound(DbKey::CancelledPendingOutboundTransaction(k)),
                    ),
                    Err(e) => Err(e),
                }
            },
            DbKey::CancelledPendingInboundTransaction(k) => {
                match InboundTransactionSql::find_by_cancelled(k, true, &(*conn)) {
                    Ok(mut v) => {
                        v.delete(&(*conn))?;
                        self.decrypt_if_necessary(&mut v)?;
                        Ok(Some(DbValue::PendingInboundTransaction(Box::new(
                            InboundTransaction::try_from(v)?,
                        ))))
                    },
                    Err(TransactionStorageError::DieselError(DieselError::NotFound)) => Err(
                        TransactionStorageError::ValueNotFound(DbKey::CancelledPendingOutboundTransaction(k)),
                    ),
                    Err(e) => Err(e),
                }
            },
            DbKey::AnyTransaction(_) => Err(TransactionStorageError::OperationNotSupported),
        }
    }

    fn decrypt_if_necessary<T: Encryptable<Aes256Gcm>>(&self, o: &mut T) -> Result<(), TransactionStorageError> {
        let cipher = acquire_read_lock!(self.cipher);
        if let Some(cipher) = cipher.as_ref() {
            o.decrypt(cipher)
                .map_err(|_| TransactionStorageError::AeadError("Decryption Error".to_string()))?;
        }
        Ok(())
    }

    fn encrypt_if_necessary<T: Encryptable<Aes256Gcm>>(&self, o: &mut T) -> Result<(), TransactionStorageError> {
        let cipher = acquire_read_lock!(self.cipher);
        if let Some(cipher) = cipher.as_ref() {
            o.encrypt(cipher)
                .map_err(|_| TransactionStorageError::AeadError("Encryption Error".to_string()))?;
        }
        Ok(())
    }
}

impl TransactionBackend for TransactionServiceSqliteDatabase {
    fn fetch(&self, key: &DbKey) -> Result<Option<DbValue>, TransactionStorageError> {
        let conn = self.database_connection.acquire_lock();

        let result = match key {
            DbKey::PendingOutboundTransaction(t) => {
                match OutboundTransactionSql::find_by_cancelled(*t, false, &(*conn)) {
                    Ok(mut o) => {
                        self.decrypt_if_necessary(&mut o)?;

                        Some(DbValue::PendingOutboundTransaction(Box::new(
                            OutboundTransaction::try_from(o)?,
                        )))
                    },
                    Err(TransactionStorageError::DieselError(DieselError::NotFound)) => None,
                    Err(e) => return Err(e),
                }
            },
            DbKey::PendingInboundTransaction(t) => {
                match InboundTransactionSql::find_by_cancelled(*t, false, &(*conn)) {
                    Ok(mut i) => {
                        self.decrypt_if_necessary(&mut i)?;
                        Some(DbValue::PendingInboundTransaction(Box::new(
                            InboundTransaction::try_from(i)?,
                        )))
                    },
                    Err(TransactionStorageError::DieselError(DieselError::NotFound)) => None,
                    Err(e) => return Err(e),
                }
            },
            DbKey::CompletedTransaction(t) => match CompletedTransactionSql::find(*t, &(*conn)) {
                Ok(mut c) => {
                    self.decrypt_if_necessary(&mut c)?;
                    Some(DbValue::CompletedTransaction(Box::new(CompletedTransaction::try_from(
                        c,
                    )?)))
                },
                Err(TransactionStorageError::DieselError(DieselError::NotFound)) => None,
                Err(e) => return Err(e),
            },
            DbKey::AnyTransaction(t) => {
                match OutboundTransactionSql::find(*t, &(*conn)) {
                    Ok(mut o) => {
                        self.decrypt_if_necessary(&mut o)?;

                        return Ok(Some(DbValue::WalletTransaction(Box::new(
                            WalletTransaction::PendingOutbound(OutboundTransaction::try_from(o)?),
                        ))));
                    },
                    Err(TransactionStorageError::DieselError(DieselError::NotFound)) => (),
                    Err(e) => return Err(e),
                };
                match InboundTransactionSql::find(*t, &(*conn)) {
                    Ok(mut i) => {
                        self.decrypt_if_necessary(&mut i)?;
                        return Ok(Some(DbValue::WalletTransaction(Box::new(
                            WalletTransaction::PendingInbound(InboundTransaction::try_from(i)?),
                        ))));
                    },
                    Err(TransactionStorageError::DieselError(DieselError::NotFound)) => (),
                    Err(e) => return Err(e),
                };
                match CompletedTransactionSql::find(*t, &(*conn)) {
                    Ok(mut c) => {
                        self.decrypt_if_necessary(&mut c)?;
                        return Ok(Some(DbValue::WalletTransaction(Box::new(
                            WalletTransaction::Completed(CompletedTransaction::try_from(c)?),
                        ))));
                    },
                    Err(TransactionStorageError::DieselError(DieselError::NotFound)) => (),
                    Err(e) => return Err(e),
                };

                None
            },
            DbKey::PendingOutboundTransactions => {
                let mut result = HashMap::new();
                for o in OutboundTransactionSql::index_by_cancelled(&(*conn), false)?.iter_mut() {
                    self.decrypt_if_necessary(o)?;
                    result.insert(o.tx_id as u64, OutboundTransaction::try_from((*o).clone())?);
                }

                Some(DbValue::PendingOutboundTransactions(result))
            },
            DbKey::PendingInboundTransactions => {
                let mut result = HashMap::new();
                for i in InboundTransactionSql::index_by_cancelled(&(*conn), false)?.iter_mut() {
                    self.decrypt_if_necessary(i)?;
                    result.insert(i.tx_id as u64, InboundTransaction::try_from((*i).clone())?);
                }

                Some(DbValue::PendingInboundTransactions(result))
            },
            DbKey::CompletedTransactions => {
                let mut result = HashMap::new();
                for c in CompletedTransactionSql::index_by_cancelled(&(*conn), false)?.iter_mut() {
                    self.decrypt_if_necessary(c)?;
                    result.insert(c.tx_id as u64, CompletedTransaction::try_from((*c).clone())?);
                }

                Some(DbValue::CompletedTransactions(result))
            },
            DbKey::CancelledPendingOutboundTransactions => {
                let mut result = HashMap::new();
                for o in OutboundTransactionSql::index_by_cancelled(&(*conn), true)?.iter_mut() {
                    self.decrypt_if_necessary(o)?;
                    result.insert(o.tx_id as u64, OutboundTransaction::try_from((*o).clone())?);
                }

                Some(DbValue::PendingOutboundTransactions(result))
            },
            DbKey::CancelledPendingInboundTransactions => {
                let mut result = HashMap::new();
                for i in InboundTransactionSql::index_by_cancelled(&(*conn), true)?.iter_mut() {
                    self.decrypt_if_necessary(i)?;
                    result.insert(i.tx_id as u64, InboundTransaction::try_from((*i).clone())?);
                }

                Some(DbValue::PendingInboundTransactions(result))
            },
            DbKey::CancelledCompletedTransactions => {
                let mut result = HashMap::new();
                for c in CompletedTransactionSql::index_by_cancelled(&(*conn), true)?.iter_mut() {
                    self.decrypt_if_necessary(c)?;
                    result.insert(c.tx_id as u64, CompletedTransaction::try_from((*c).clone())?);
                }

                Some(DbValue::CompletedTransactions(result))
            },
            DbKey::CancelledPendingOutboundTransaction(t) => {
                match OutboundTransactionSql::find_by_cancelled(*t, true, &(*conn)) {
                    Ok(mut o) => {
                        self.decrypt_if_necessary(&mut o)?;

                        Some(DbValue::PendingOutboundTransaction(Box::new(
                            OutboundTransaction::try_from(o)?,
                        )))
                    },
                    Err(TransactionStorageError::DieselError(DieselError::NotFound)) => None,
                    Err(e) => return Err(e),
                }
            },
            DbKey::CancelledPendingInboundTransaction(t) => {
                match InboundTransactionSql::find_by_cancelled(*t, true, &(*conn)) {
                    Ok(mut i) => {
                        self.decrypt_if_necessary(&mut i)?;
                        Some(DbValue::PendingInboundTransaction(Box::new(
                            InboundTransaction::try_from(i)?,
                        )))
                    },
                    Err(TransactionStorageError::DieselError(DieselError::NotFound)) => None,
                    Err(e) => return Err(e),
                }
            },
        };

        Ok(result)
    }

    fn contains(&self, key: &DbKey) -> Result<bool, TransactionStorageError> {
        let conn = self.database_connection.acquire_lock();

        let result = match key {
            DbKey::PendingOutboundTransaction(k) => {
                OutboundTransactionSql::find_by_cancelled(*k, false, &(*conn)).is_ok()
            },
            DbKey::PendingInboundTransaction(k) => {
                InboundTransactionSql::find_by_cancelled(*k, false, &(*conn)).is_ok()
            },
            DbKey::CompletedTransaction(k) => CompletedTransactionSql::find(*k, &(*conn)).is_ok(),
            DbKey::PendingOutboundTransactions => false,
            DbKey::PendingInboundTransactions => false,
            DbKey::CompletedTransactions => false,
            DbKey::CancelledPendingOutboundTransactions => false,
            DbKey::CancelledPendingInboundTransactions => false,
            DbKey::CancelledCompletedTransactions => false,
            DbKey::CancelledPendingOutboundTransaction(k) => {
                OutboundTransactionSql::find_by_cancelled(*k, true, &(*conn)).is_ok()
            },
            DbKey::CancelledPendingInboundTransaction(k) => {
                InboundTransactionSql::find_by_cancelled(*k, true, &(*conn)).is_ok()
            },
            DbKey::AnyTransaction(k) => {
                CompletedTransactionSql::find(*k, &(*conn)).is_ok() ||
                    InboundTransactionSql::find(*k, &(*conn)).is_ok() ||
                    OutboundTransactionSql::find(*k, &(*conn)).is_ok()
            },
        };

        Ok(result)
    }

    fn write(&self, op: WriteOperation) -> Result<Option<DbValue>, TransactionStorageError> {
        let conn = self.database_connection.acquire_lock();

        match op {
            WriteOperation::Insert(kvp) => self.insert(kvp, conn).map(|_| None),
            WriteOperation::Remove(key) => self.remove(key, conn),
        }
    }

    fn transaction_exists(&self, tx_id: u64) -> Result<bool, TransactionStorageError> {
        let conn = self.database_connection.acquire_lock();

        Ok(
            OutboundTransactionSql::find_by_cancelled(tx_id, false, &(*conn)).is_ok() ||
                InboundTransactionSql::find_by_cancelled(tx_id, false, &(*conn)).is_ok() ||
                CompletedTransactionSql::find_by_cancelled(tx_id, false, &(*conn)).is_ok(),
        )
    }

    fn get_pending_transaction_counterparty_pub_key_by_tx_id(
        &self,
        tx_id: u64,
    ) -> Result<CommsPublicKey, TransactionStorageError> {
        let conn = self.database_connection.acquire_lock();

        if let Ok(mut outbound_tx_sql) = OutboundTransactionSql::find_by_cancelled(tx_id, false, &(*conn)) {
            self.decrypt_if_necessary(&mut outbound_tx_sql)?;
            let outbound_tx = OutboundTransaction::try_from(outbound_tx_sql)?;
            return Ok(outbound_tx.destination_public_key);
        }
        if let Ok(mut inbound_tx_sql) = InboundTransactionSql::find_by_cancelled(tx_id, false, &(*conn)) {
            self.decrypt_if_necessary(&mut inbound_tx_sql)?;
            let inbound_tx = InboundTransaction::try_from(inbound_tx_sql)?;
            return Ok(inbound_tx.source_public_key);
        }

        Err(TransactionStorageError::ValuesNotFound)
    }

    fn complete_outbound_transaction(
        &self,
        tx_id: u64,
        completed_transaction: CompletedTransaction,
    ) -> Result<(), TransactionStorageError> {
        let conn = self.database_connection.acquire_lock();

        if CompletedTransactionSql::find_by_cancelled(tx_id, false, &(*conn)).is_ok() {
            return Err(TransactionStorageError::TransactionAlreadyExists);
        }

        match OutboundTransactionSql::find_by_cancelled(tx_id, false, &(*conn)) {
            Ok(v) => {
                let mut completed_tx_sql = CompletedTransactionSql::try_from(completed_transaction)?;
                self.encrypt_if_necessary(&mut completed_tx_sql)?;
                v.delete(&(*conn))?;
                completed_tx_sql.commit(&(*conn))?;
            },
            Err(TransactionStorageError::DieselError(DieselError::NotFound)) => {
                return Err(TransactionStorageError::ValueNotFound(
                    DbKey::PendingOutboundTransaction(tx_id),
                ))
            },
            Err(e) => return Err(e),
        };
        Ok(())
    }

    fn complete_inbound_transaction(
        &self,
        tx_id: u64,
        completed_transaction: CompletedTransaction,
    ) -> Result<(), TransactionStorageError> {
        let conn = self.database_connection.acquire_lock();

        if CompletedTransactionSql::find_by_cancelled(tx_id, false, &(*conn)).is_ok() {
            return Err(TransactionStorageError::TransactionAlreadyExists);
        }

        match InboundTransactionSql::find_by_cancelled(tx_id, false, &(*conn)) {
            Ok(v) => {
                let mut completed_tx_sql = CompletedTransactionSql::try_from(completed_transaction)?;
                self.encrypt_if_necessary(&mut completed_tx_sql)?;
                v.delete(&(*conn))?;
                completed_tx_sql.commit(&(*conn))?;
            },
            Err(TransactionStorageError::DieselError(DieselError::NotFound)) => {
                return Err(TransactionStorageError::ValueNotFound(
                    DbKey::PendingInboundTransaction(tx_id),
                ))
            },
            Err(e) => return Err(e),
        };
        Ok(())
    }

    fn broadcast_completed_transaction(&self, tx_id: u64) -> Result<(), TransactionStorageError> {
        let conn = self.database_connection.acquire_lock();

        match CompletedTransactionSql::find_by_cancelled(tx_id, false, &(*conn)) {
            Ok(v) => {
                if TransactionStatus::try_from(v.status)? == TransactionStatus::Completed {
                    v.update(
                        UpdateCompletedTransactionSql {
                            status: Some(TransactionStatus::Broadcast as i32),
                            ..Default::default()
                        },
                        &(*conn),
                    )?;
                }
            },
            Err(TransactionStorageError::DieselError(DieselError::NotFound)) => {
                return Err(TransactionStorageError::ValueNotFound(DbKey::CompletedTransaction(
                    tx_id,
                )))
            },
            Err(e) => return Err(e),
        };
        Ok(())
    }

    fn cancel_completed_transaction(&self, tx_id: u64) -> Result<(), TransactionStorageError> {
        let conn = self.database_connection.acquire_lock();
        match CompletedTransactionSql::find_by_cancelled(tx_id, false, &(*conn)) {
            Ok(v) => {
                v.cancel(&(*conn))?;
            },
            Err(TransactionStorageError::DieselError(DieselError::NotFound)) => {
                return Err(TransactionStorageError::ValueNotFound(DbKey::CompletedTransaction(
                    tx_id,
                )));
            },
            Err(e) => return Err(e),
        };
        Ok(())
    }

    fn set_pending_transaction_cancellation_status(
        &self,
        tx_id: u64,
        cancelled: bool,
    ) -> Result<(), TransactionStorageError> {
        let conn = self.database_connection.acquire_lock();
        match InboundTransactionSql::find(tx_id, &(*conn)) {
            Ok(v) => {
                v.set_cancelled(cancelled, &(*conn))?;
            },
            Err(_) => {
                match OutboundTransactionSql::find(tx_id, &(*conn)) {
                    Ok(v) => {
                        v.set_cancelled(cancelled, &(*conn))?;
                    },
                    Err(TransactionStorageError::DieselError(DieselError::NotFound)) => {
                        return Err(TransactionStorageError::ValuesNotFound);
                    },
                    Err(e) => return Err(e),
                };
            },
        };
        Ok(())
    }

    fn mark_direct_send_success(&self, tx_id: u64) -> Result<(), TransactionStorageError> {
        let conn = self.database_connection.acquire_lock();
        match InboundTransactionSql::find_by_cancelled(tx_id, false, &(*conn)) {
            Ok(v) => {
                v.update(
                    UpdateInboundTransactionSql {
                        cancelled: None,
                        direct_send_success: Some(1i32),
                        receiver_protocol: None,
                        send_count: None,
                        last_send_timestamp: None,
                    },
                    &(*conn),
                )?;
            },
            Err(_) => {
                match OutboundTransactionSql::find_by_cancelled(tx_id, false, &(*conn)) {
                    Ok(v) => {
                        v.update(
                            UpdateOutboundTransactionSql {
                                cancelled: None,
                                direct_send_success: Some(1i32),
                                sender_protocol: None,
                                send_count: None,
                                last_send_timestamp: None,
                            },
                            &(*conn),
                        )?;
                    },
                    Err(TransactionStorageError::DieselError(DieselError::NotFound)) => {
                        return Err(TransactionStorageError::ValuesNotFound);
                    },
                    Err(e) => return Err(e),
                };
            },
        };
        Ok(())
    }

    fn apply_encryption(&self, cipher: Aes256Gcm) -> Result<(), TransactionStorageError> {
        let mut current_cipher = acquire_write_lock!(self.cipher);

        if (*current_cipher).is_some() {
            return Err(TransactionStorageError::AlreadyEncrypted);
        }

        let conn = self.database_connection.acquire_lock();

        let mut inbound_txs = InboundTransactionSql::index(&conn)?;
        // If the db is already encrypted then the very first output we try to encrypt will fail.
        for tx in inbound_txs.iter_mut() {
            // Test if this transaction is encrypted or not to avoid a double encryption.
            let _ = InboundTransaction::try_from(tx.clone()).map_err(|_| {
                error!(
                    target: LOG_TARGET,
                    "Could not convert Inbound Transaction from database version, it might already be encrypted"
                );
                TransactionStorageError::AlreadyEncrypted
            })?;
            tx.encrypt(&cipher)
                .map_err(|_| TransactionStorageError::AeadError("Encryption Error".to_string()))?;
            tx.update_encryption(&conn)?;
        }

        let mut outbound_txs = OutboundTransactionSql::index(&conn)?;
        // If the db is already encrypted then the very first output we try to encrypt will fail.
        for tx in outbound_txs.iter_mut() {
            // Test if this transaction is encrypted or not to avoid a double encryption.
            let _ = OutboundTransaction::try_from(tx.clone()).map_err(|_| {
                error!(
                    target: LOG_TARGET,
                    "Could not convert Inbound Transaction from database version, it might already be encrypted"
                );
                TransactionStorageError::AlreadyEncrypted
            })?;
            tx.encrypt(&cipher)
                .map_err(|_| TransactionStorageError::AeadError("Encryption Error".to_string()))?;
            tx.update_encryption(&conn)?;
        }

        let mut completed_txs = CompletedTransactionSql::index(&conn)?;
        // If the db is already encrypted then the very first output we try to encrypt will fail.
        for tx in completed_txs.iter_mut() {
            // Test if this transaction is encrypted or not to avoid a double encryption.
            let _ = CompletedTransaction::try_from(tx.clone()).map_err(|_| {
                error!(
                    target: LOG_TARGET,
                    "Could not convert Inbound Transaction from database version, it might already be encrypted"
                );
                TransactionStorageError::AlreadyEncrypted
            })?;
            tx.encrypt(&cipher)
                .map_err(|_| TransactionStorageError::AeadError("Encryption Error".to_string()))?;
            tx.update_encryption(&conn)?;
        }

        (*current_cipher) = Some(cipher);

        Ok(())
    }

    fn remove_encryption(&self) -> Result<(), TransactionStorageError> {
        let mut current_cipher = acquire_write_lock!(self.cipher);

        let cipher = if let Some(cipher) = (*current_cipher).clone().take() {
            cipher
        } else {
            return Ok(());
        };
        let conn = self.database_connection.acquire_lock();

        let mut inbound_txs = InboundTransactionSql::index(&conn)?;

        for tx in inbound_txs.iter_mut() {
            tx.decrypt(&cipher)
                .map_err(|_| TransactionStorageError::AeadError("Decryption Error".to_string()))?;
            tx.update_encryption(&conn)?;
        }

        let mut outbound_txs = OutboundTransactionSql::index(&conn)?;

        for tx in outbound_txs.iter_mut() {
            tx.decrypt(&cipher)
                .map_err(|_| TransactionStorageError::AeadError("Decryption Error".to_string()))?;
            tx.update_encryption(&conn)?;
        }

        let mut completed_txs = CompletedTransactionSql::index(&conn)?;
        for tx in completed_txs.iter_mut() {
            tx.decrypt(&cipher)
                .map_err(|_| TransactionStorageError::AeadError("Decryption Error".to_string()))?;
            tx.update_encryption(&conn)?;
        }

        // Now that all the decryption has been completed we can safely remove the cipher fully
        let _ = (*current_cipher).take();

        Ok(())
    }

    fn cancel_coinbase_transaction_at_block_height(&self, block_height: u64) -> Result<(), TransactionStorageError> {
        let conn = self.database_connection.acquire_lock();

        let coinbase_txs = CompletedTransactionSql::index_coinbase_at_block_height(block_height as i64, &conn)?;
        for c in coinbase_txs.iter() {
            c.cancel(&conn)?;
        }

        Ok(())
    }

    fn find_coinbase_transaction_at_block_height(
        &self,
        block_height: u64,
        amount: MicroTari,
    ) -> Result<Option<CompletedTransaction>, TransactionStorageError> {
        let conn = self.database_connection.acquire_lock();

        let mut coinbase_txs = CompletedTransactionSql::index_coinbase_at_block_height(block_height as i64, &conn)?;
        for c in coinbase_txs.iter_mut() {
            self.decrypt_if_necessary(c)?;
            let completed_tx = CompletedTransaction::try_from(c.clone()).map_err(|_| {
                TransactionStorageError::ConversionError("Error converting to CompletedTransaction".to_string())
            })?;

            if completed_tx.amount == amount {
                return Ok(Some(completed_tx));
            }
        }

        Ok(None)
    }

    fn increment_send_count(&self, tx_id: u64) -> Result<(), TransactionStorageError> {
        let conn = self.database_connection.acquire_lock();

        if let Ok(tx) = CompletedTransactionSql::find(tx_id, &conn) {
            let update = UpdateCompletedTransactionSql {
                send_count: Some(tx.send_count + 1),
                last_send_timestamp: Some(Some(Utc::now().naive_utc())),
                ..Default::default()
            };
            tx.update(update, &conn)?;
        } else if let Ok(tx) = OutboundTransactionSql::find(tx_id, &conn) {
            let update = UpdateOutboundTransactionSql {
                cancelled: None,
                direct_send_success: None,
                sender_protocol: None,
                send_count: Some(tx.send_count + 1),
                last_send_timestamp: Some(Some(Utc::now().naive_utc())),
            };
            tx.update(update, &conn)?;
        } else if let Ok(tx) = InboundTransactionSql::find_by_cancelled(tx_id, false, &conn) {
            let update = UpdateInboundTransactionSql {
                cancelled: None,
                direct_send_success: None,
                receiver_protocol: None,
                send_count: Some(tx.send_count + 1),
                last_send_timestamp: Some(Some(Utc::now().naive_utc())),
            };
            tx.update(update, &conn)?;
        } else {
            return Err(TransactionStorageError::ValuesNotFound);
        }

        Ok(())
    }

    fn confirm_broadcast_or_coinbase_transaction(&self, _tx_id: u64) -> Result<(), TransactionStorageError> {
        unimplemented!("obsolete");
        // let conn = self.database_connection.acquire_lock();
        // match CompletedTransactionSql::find_by_cancelled(tx_id, false, &(*conn)) {
        //     Ok(v) => {
        //         if v.status == TransactionStatus::MinedUnconfirmed as i32 ||
        //             v.status == TransactionStatus::MinedConfirmed as i32 ||
        //             v.status == TransactionStatus::Broadcast as i32 ||
        //             v.status == TransactionStatus::Coinbase as i32
        //         {
        //             v.confirm(&(*conn))?;
        //         } else {
        //             return Err(TransactionStorageError::TransactionNotMined(tx_id));
        //         }
        //     },
        //     Err(TransactionStorageError::DieselError(DieselError::NotFound)) => {
        //         return Err(TransactionStorageError::ValueNotFound(DbKey::CompletedTransaction(
        //             tx_id,
        //         )));
        //     },
        //     Err(e) => return Err(e),
        // };
        // Ok(())
    }

    // fn set_completed_transaction_validity(&self, tx_id: u64, valid: bool) -> Result<(), TransactionStorageError> {
    //     let conn = self.database_connection.acquire_lock();
    //     match CompletedTransactionSql::find_by_cancelled(tx_id, false, &(*conn)) {
    //         Ok(v) => {
    //             v.set_validity(valid, &(*conn))?;
    //         },
    //         Err(TransactionStorageError::DieselError(DieselError::NotFound)) => {
    //             return Err(TransactionStorageError::ValueNotFound(DbKey::CompletedTransaction(
    //                 tx_id,
    //             )));
    //         },
    //         Err(e) => return Err(e),
    //     };
    //     Ok(())
    // }

    fn update_confirmations(&self, _tx_id: u64, _confirmations: u64) -> Result<(), TransactionStorageError> {
        unimplemented!("obsolete");
        // let conn = self.database_connection.acquire_lock();
        // match CompletedTransactionSql::find_by_cancelled(tx_id, false, &(*conn)) {
        //     Ok(v) => {
        //         v.update_confirmations(confirmations, &(*conn))?;
        //     },
        //     Err(TransactionStorageError::DieselError(DieselError::NotFound)) => {
        //         return Err(TransactionStorageError::ValueNotFound(DbKey::CompletedTransaction(
        //             tx_id,
        //         )));
        //     },
        //     Err(e) => return Err(e),
        // };
        // Ok(())
    }

    fn update_mined_height(
        &self,
        tx_id: u64,
        is_valid: bool,
        mined_height: u64,
        mined_in_block: BlockHash,
        num_confirmations: u64,
        is_confirmed: bool,
    ) -> Result<(), TransactionStorageError> {
        let conn = self.database_connection.acquire_lock();
        match CompletedTransactionSql::find(tx_id, &(*conn)) {
            Ok(v) => {
                v.update_mined_height(
                    is_valid,
                    mined_height,
                    mined_in_block,
                    num_confirmations,
                    is_confirmed,
                    &(*conn),
                )?;
            },
            Err(TransactionStorageError::DieselError(DieselError::NotFound)) => {
                return Err(TransactionStorageError::ValueNotFound(DbKey::CompletedTransaction(
                    tx_id,
                )));
            },
            Err(e) => return Err(e),
        };
        Ok(())
    }

    fn fetch_last_mined_transaction(&self) -> Result<Option<CompletedTransaction>, TransactionStorageError> {
        let conn = self.database_connection.acquire_lock();
        let tx = completed_transactions::table
            .filter(completed_transactions::mined_height.is_not_null())
            .order_by(completed_transactions::mined_height.desc())
            .first::<CompletedTransactionSql>(&*conn)
            .optional()?;
        Ok(match tx {
            Some(mut tx) => {
                self.decrypt_if_necessary(&mut tx)?;
                Some(tx.try_into()?)
            },
            None => None,
        })
    }

    fn fetch_unmined_transactions(&self) -> Result<Vec<CompletedTransaction>, TransactionStorageError> {
        let conn = self.database_connection.acquire_lock();
        let txs = completed_transactions::table
            .filter(
                completed_transactions::mined_height
                    .is_null()
                    .or(completed_transactions::status.eq(TransactionStatus::MinedUnconfirmed as i32)),
            )
            .order_by(completed_transactions::tx_id)
            .load::<CompletedTransactionSql>(&*conn)?;

        let mut result = vec![];
        for mut tx in txs {
            self.decrypt_if_necessary(&mut tx)?;
            result.push(tx.try_into()?);
        }

        Ok(result)
    }

    fn set_transaction_as_unmined(&self, tx_id: u64) -> Result<(), TransactionStorageError> {
        let conn = self.database_connection.acquire_lock();
        match CompletedTransactionSql::find(tx_id, &(*conn)) {
            Ok(v) => {
                v.set_as_unmined(&(*conn))?;
            },
            Err(TransactionStorageError::DieselError(DieselError::NotFound)) => {
                return Err(TransactionStorageError::ValueNotFound(DbKey::CompletedTransaction(
                    tx_id,
                )));
            },
            Err(e) => return Err(e),
        };
        Ok(())
    }
}

#[derive(Clone, Debug, Queryable, Insertable, PartialEq)]
#[table_name = "inbound_transactions"]
struct InboundTransactionSql {
    tx_id: i64,
    source_public_key: Vec<u8>,
    amount: i64,
    receiver_protocol: String,
    message: String,
    timestamp: NaiveDateTime,
    cancelled: i32,
    direct_send_success: i32,
    send_count: i32,
    last_send_timestamp: Option<NaiveDateTime>,
}

impl InboundTransactionSql {
    pub fn commit(&self, conn: &SqliteConnection) -> Result<(), TransactionStorageError> {
        diesel::insert_into(inbound_transactions::table)
            .values(self.clone())
            .execute(conn)?;
        Ok(())
    }

    pub fn index(conn: &SqliteConnection) -> Result<Vec<InboundTransactionSql>, TransactionStorageError> {
        Ok(inbound_transactions::table.load::<InboundTransactionSql>(conn)?)
    }

    pub fn index_by_cancelled(
        conn: &SqliteConnection,
        cancelled: bool,
    ) -> Result<Vec<InboundTransactionSql>, TransactionStorageError> {
        Ok(inbound_transactions::table
            .filter(inbound_transactions::cancelled.eq(cancelled as i32))
            .load::<InboundTransactionSql>(conn)?)
    }

    pub fn find(tx_id: TxId, conn: &SqliteConnection) -> Result<InboundTransactionSql, TransactionStorageError> {
        Ok(inbound_transactions::table
            .filter(inbound_transactions::tx_id.eq(tx_id as i64))
            .first::<InboundTransactionSql>(conn)?)
    }

    pub fn find_by_cancelled(
        tx_id: TxId,
        cancelled: bool,
        conn: &SqliteConnection,
    ) -> Result<InboundTransactionSql, TransactionStorageError> {
        Ok(inbound_transactions::table
            .filter(inbound_transactions::tx_id.eq(tx_id as i64))
            .filter(inbound_transactions::cancelled.eq(cancelled as i32))
            .first::<InboundTransactionSql>(conn)?)
    }

    pub fn delete(&self, conn: &SqliteConnection) -> Result<(), TransactionStorageError> {
        let num_deleted =
            diesel::delete(inbound_transactions::table.filter(inbound_transactions::tx_id.eq(&self.tx_id)))
                .execute(conn)?;

        if num_deleted == 0 {
            return Err(TransactionStorageError::ValuesNotFound);
        }

        Ok(())
    }

    pub fn update(
        &self,
        update: UpdateInboundTransactionSql,
        conn: &SqliteConnection,
    ) -> Result<(), TransactionStorageError> {
        let num_updated =
            diesel::update(inbound_transactions::table.filter(inbound_transactions::tx_id.eq(&self.tx_id)))
                .set(update)
                .execute(conn)?;

        if num_updated == 0 {
            return Err(TransactionStorageError::UnexpectedResult(
                "Updating inbound transactions failed. No rows were affected".to_string(),
            ));
        }

        Ok(())
    }

    pub fn set_cancelled(&self, cancelled: bool, conn: &SqliteConnection) -> Result<(), TransactionStorageError> {
        self.update(
            UpdateInboundTransactionSql {
                cancelled: Some(cancelled as i32),
                direct_send_success: None,
                receiver_protocol: None,
                send_count: None,
                last_send_timestamp: None,
            },
            conn,
        )
    }

    pub fn update_encryption(&self, conn: &SqliteConnection) -> Result<(), TransactionStorageError> {
        self.update(
            UpdateInboundTransactionSql {
                cancelled: None,
                direct_send_success: None,
                receiver_protocol: Some(self.receiver_protocol.clone()),
                send_count: None,
                last_send_timestamp: None,
            },
            conn,
        )
    }
}

impl Encryptable<Aes256Gcm> for InboundTransactionSql {
    fn encrypt(&mut self, cipher: &Aes256Gcm) -> Result<(), AeadError> {
        let encrypted_protocol =
            encrypt_bytes_integral_nonce(&cipher, self.receiver_protocol.clone().as_bytes().to_vec())?;
        self.receiver_protocol = encrypted_protocol.to_hex();
        Ok(())
    }

    fn decrypt(&mut self, cipher: &Aes256Gcm) -> Result<(), AeadError> {
        let decrypted_protocol = decrypt_bytes_integral_nonce(
            &cipher,
            from_hex(self.receiver_protocol.as_str()).map_err(|_| aes_gcm::Error)?,
        )?;
        self.receiver_protocol = from_utf8(decrypted_protocol.as_slice())
            .map_err(|_| aes_gcm::Error)?
            .to_string();
        Ok(())
    }
}

impl TryFrom<InboundTransaction> for InboundTransactionSql {
    type Error = TransactionStorageError;

    fn try_from(i: InboundTransaction) -> Result<Self, Self::Error> {
        Ok(Self {
            tx_id: i.tx_id as i64,
            source_public_key: i.source_public_key.to_vec(),
            amount: u64::from(i.amount) as i64,
            receiver_protocol: serde_json::to_string(&i.receiver_protocol)?,
            message: i.message,
            timestamp: i.timestamp,
            cancelled: i.cancelled as i32,
            direct_send_success: i.direct_send_success as i32,
            send_count: i.send_count as i32,
            last_send_timestamp: i.last_send_timestamp,
        })
    }
}

impl TryFrom<InboundTransactionSql> for InboundTransaction {
    type Error = TransactionStorageError;

    fn try_from(i: InboundTransactionSql) -> Result<Self, Self::Error> {
        Ok(Self {
            tx_id: i.tx_id as u64,
            source_public_key: PublicKey::from_vec(&i.source_public_key)
                .map_err(|_| TransactionStorageError::ConversionError("Invalid Source Publickey".to_string()))?,
            amount: MicroTari::from(i.amount as u64),
            receiver_protocol: serde_json::from_str(&i.receiver_protocol)?,
            status: TransactionStatus::Pending,
            message: i.message,
            timestamp: i.timestamp,
            cancelled: i.cancelled != 0,
            direct_send_success: i.direct_send_success != 0,
            send_count: i.send_count as u32,
            last_send_timestamp: i.last_send_timestamp,
        })
    }
}

#[derive(AsChangeset)]
#[table_name = "inbound_transactions"]
pub struct UpdateInboundTransactionSql {
    cancelled: Option<i32>,
    direct_send_success: Option<i32>,
    receiver_protocol: Option<String>,
    send_count: Option<i32>,
    last_send_timestamp: Option<Option<NaiveDateTime>>,
}

/// A structure to represent a Sql compatible version of the OutboundTransaction struct
#[derive(Clone, Debug, Queryable, Insertable, PartialEq)]
#[table_name = "outbound_transactions"]
struct OutboundTransactionSql {
    tx_id: i64,
    destination_public_key: Vec<u8>,
    amount: i64,
    fee: i64,
    sender_protocol: String,
    message: String,
    timestamp: NaiveDateTime,
    cancelled: i32,
    direct_send_success: i32,
    send_count: i32,
    last_send_timestamp: Option<NaiveDateTime>,
}

impl OutboundTransactionSql {
    pub fn commit(&self, conn: &SqliteConnection) -> Result<(), TransactionStorageError> {
        diesel::insert_into(outbound_transactions::table)
            .values(self.clone())
            .execute(conn)?;
        Ok(())
    }

    pub fn index(conn: &SqliteConnection) -> Result<Vec<OutboundTransactionSql>, TransactionStorageError> {
        Ok(outbound_transactions::table.load::<OutboundTransactionSql>(conn)?)
    }

    pub fn index_by_cancelled(
        conn: &SqliteConnection,
        cancelled: bool,
    ) -> Result<Vec<OutboundTransactionSql>, TransactionStorageError> {
        Ok(outbound_transactions::table
            .filter(outbound_transactions::cancelled.eq(cancelled as i32))
            .load::<OutboundTransactionSql>(conn)?)
    }

    pub fn find(tx_id: TxId, conn: &SqliteConnection) -> Result<OutboundTransactionSql, TransactionStorageError> {
        Ok(outbound_transactions::table
            .filter(outbound_transactions::tx_id.eq(tx_id as i64))
            .first::<OutboundTransactionSql>(conn)?)
    }

    pub fn find_by_cancelled(
        tx_id: TxId,
        cancelled: bool,
        conn: &SqliteConnection,
    ) -> Result<OutboundTransactionSql, TransactionStorageError> {
        Ok(outbound_transactions::table
            .filter(outbound_transactions::tx_id.eq(tx_id as i64))
            .filter(outbound_transactions::cancelled.eq(cancelled as i32))
            .first::<OutboundTransactionSql>(conn)?)
    }

    pub fn delete(&self, conn: &SqliteConnection) -> Result<(), TransactionStorageError> {
        diesel::delete(outbound_transactions::table.filter(outbound_transactions::tx_id.eq(&self.tx_id)))
            .execute(conn)
            .num_rows_affected_or_not_found(1)?;
        Ok(())
    }

    pub fn update(
        &self,
        update: UpdateOutboundTransactionSql,
        conn: &SqliteConnection,
    ) -> Result<(), TransactionStorageError> {
        diesel::update(outbound_transactions::table.filter(outbound_transactions::tx_id.eq(&self.tx_id)))
            .set(update)
            .execute(conn)
            .num_rows_affected_or_not_found(1)?;

        Ok(())
    }

    pub fn set_cancelled(&self, cancelled: bool, conn: &SqliteConnection) -> Result<(), TransactionStorageError> {
        self.update(
            UpdateOutboundTransactionSql {
                cancelled: Some(cancelled as i32),
                direct_send_success: None,
                sender_protocol: None,
                send_count: None,
                last_send_timestamp: None,
            },
            conn,
        )
    }

    pub fn update_encryption(&self, conn: &SqliteConnection) -> Result<(), TransactionStorageError> {
        self.update(
            UpdateOutboundTransactionSql {
                cancelled: None,
                direct_send_success: None,
                sender_protocol: Some(self.sender_protocol.clone()),
                send_count: None,
                last_send_timestamp: None,
            },
            conn,
        )
    }
}

impl Encryptable<Aes256Gcm> for OutboundTransactionSql {
    fn encrypt(&mut self, cipher: &Aes256Gcm) -> Result<(), AeadError> {
        let encrypted_protocol =
            encrypt_bytes_integral_nonce(&cipher, self.sender_protocol.clone().as_bytes().to_vec())?;
        self.sender_protocol = encrypted_protocol.to_hex();
        Ok(())
    }

    fn decrypt(&mut self, cipher: &Aes256Gcm) -> Result<(), AeadError> {
        let decrypted_protocol = decrypt_bytes_integral_nonce(
            &cipher,
            from_hex(self.sender_protocol.as_str()).map_err(|_| aes_gcm::Error)?,
        )?;
        self.sender_protocol = from_utf8(decrypted_protocol.as_slice())
            .map_err(|_| aes_gcm::Error)?
            .to_string();
        Ok(())
    }
}

impl TryFrom<OutboundTransaction> for OutboundTransactionSql {
    type Error = TransactionStorageError;

    fn try_from(o: OutboundTransaction) -> Result<Self, Self::Error> {
        Ok(Self {
            tx_id: o.tx_id as i64,
            destination_public_key: o.destination_public_key.to_vec(),
            amount: u64::from(o.amount) as i64,
            fee: u64::from(o.fee) as i64,
            sender_protocol: serde_json::to_string(&o.sender_protocol)?,
            message: o.message,
            timestamp: o.timestamp,
            cancelled: o.cancelled as i32,
            direct_send_success: o.direct_send_success as i32,
            send_count: o.send_count as i32,
            last_send_timestamp: o.last_send_timestamp,
        })
    }
}

impl TryFrom<OutboundTransactionSql> for OutboundTransaction {
    type Error = TransactionStorageError;

    fn try_from(o: OutboundTransactionSql) -> Result<Self, Self::Error> {
        Ok(Self {
            tx_id: o.tx_id as u64,
            destination_public_key: PublicKey::from_vec(&o.destination_public_key)
                .map_err(|_| TransactionStorageError::ConversionError("Invalid destination PublicKey".to_string()))?,
            amount: MicroTari::from(o.amount as u64),
            fee: MicroTari::from(o.fee as u64),
            sender_protocol: serde_json::from_str(&o.sender_protocol)?,
            status: TransactionStatus::Pending,
            message: o.message,
            timestamp: o.timestamp,
            cancelled: o.cancelled != 0,
            direct_send_success: o.direct_send_success != 0,
            send_count: o.send_count as u32,
            last_send_timestamp: o.last_send_timestamp,
        })
    }
}

#[derive(AsChangeset)]
#[table_name = "outbound_transactions"]
pub struct UpdateOutboundTransactionSql {
    cancelled: Option<i32>,
    direct_send_success: Option<i32>,
    sender_protocol: Option<String>,
    send_count: Option<i32>,
    last_send_timestamp: Option<Option<NaiveDateTime>>,
}

/// A structure to represent a Sql compatible version of the CompletedTransaction struct
#[derive(Clone, Debug, Queryable, Insertable, PartialEq)]
#[table_name = "completed_transactions"]
struct CompletedTransactionSql {
    tx_id: i64,
    source_public_key: Vec<u8>,
    destination_public_key: Vec<u8>,
    amount: i64,
    fee: i64,
    transaction_protocol: String,
    status: i32,
    message: String,
    timestamp: NaiveDateTime,
    cancelled: i32,
    direction: Option<i32>,
    coinbase_block_height: Option<i64>,
    send_count: i32,
    last_send_timestamp: Option<NaiveDateTime>,
    valid: i32,
    confirmations: Option<i64>,
    mined_height: Option<i64>,
    mined_in_block: Option<Vec<u8>>,
}

impl CompletedTransactionSql {
    pub fn commit(&self, conn: &SqliteConnection) -> Result<(), TransactionStorageError> {
        diesel::insert_into(completed_transactions::table)
            .values(self.clone())
            .execute(conn)?;
        Ok(())
    }

    pub fn index(conn: &SqliteConnection) -> Result<Vec<CompletedTransactionSql>, TransactionStorageError> {
        Ok(completed_transactions::table.load::<CompletedTransactionSql>(conn)?)
    }

    pub fn index_by_cancelled(
        conn: &SqliteConnection,
        cancelled: bool,
    ) -> Result<Vec<CompletedTransactionSql>, TransactionStorageError> {
        Ok(completed_transactions::table
            .filter(completed_transactions::cancelled.eq(cancelled as i32))
            .load::<CompletedTransactionSql>(conn)?)
    }

    pub fn index_coinbase_at_block_height(
        block_height: i64,
        conn: &SqliteConnection,
    ) -> Result<Vec<CompletedTransactionSql>, TransactionStorageError> {
        Ok(completed_transactions::table
            .filter(completed_transactions::status.eq(TransactionStatus::Coinbase as i32))
            .filter(completed_transactions::coinbase_block_height.eq(block_height))
            .load::<CompletedTransactionSql>(conn)?)
    }

    pub fn find(tx_id: TxId, conn: &SqliteConnection) -> Result<CompletedTransactionSql, TransactionStorageError> {
        Ok(completed_transactions::table
            .filter(completed_transactions::tx_id.eq(tx_id as i64))
            .first::<CompletedTransactionSql>(conn)?)
    }

    pub fn find_by_cancelled(
        tx_id: TxId,
        cancelled: bool,
        conn: &SqliteConnection,
    ) -> Result<CompletedTransactionSql, TransactionStorageError> {
        Ok(completed_transactions::table
            .filter(completed_transactions::tx_id.eq(tx_id as i64))
            .filter(completed_transactions::cancelled.eq(cancelled as i32))
            .first::<CompletedTransactionSql>(conn)?)
    }

    pub fn delete(&self, conn: &SqliteConnection) -> Result<(), TransactionStorageError> {
        let num_deleted =
            diesel::delete(completed_transactions::table.filter(completed_transactions::tx_id.eq(&self.tx_id)))
                .execute(conn)?;

        if num_deleted == 0 {
            return Err(TransactionStorageError::ValuesNotFound);
        }

        Ok(())
    }

    pub fn update(
        &self,
        updated_tx: UpdateCompletedTransactionSql,
        conn: &SqliteConnection,
    ) -> Result<(), TransactionStorageError> {
        diesel::update(completed_transactions::table.filter(completed_transactions::tx_id.eq(&self.tx_id)))
            .set(updated_tx)
            .execute(conn)
            .num_rows_affected_or_not_found(1)?;
        Ok(())
    }

    pub fn cancel(&self, conn: &SqliteConnection) -> Result<(), TransactionStorageError> {
        self.update(
            UpdateCompletedTransactionSql {
                cancelled: Some(1i32),
                ..Default::default()
            },
            conn,
        )?;

        Ok(())
    }

    pub fn set_as_unmined(&self, conn: &SqliteConnection) -> Result<(), TransactionStorageError> {
        self.update(
            UpdateCompletedTransactionSql {
                // TODO: Coinbases should technically go back to 'Coinbase' instead of 'Completed'
                status: Some(TransactionStatus::Completed as i32),
                mined_in_block: Some(None),
                mined_height: Some(None),
                confirmations: Some(None),
                // Resets to valid
                valid: Some(1),
                ..Default::default()
            },
            conn,
        )?;

        // Ideally the outputs should be marked unmined here as well, but because of the separation of classes,
        // that will be done in the outputs service.

        Ok(())
    }

    pub fn update_encryption(&self, conn: &SqliteConnection) -> Result<(), TransactionStorageError> {
        self.update(
            UpdateCompletedTransactionSql {
                transaction_protocol: Some(self.transaction_protocol.clone()),
                ..Default::default()
            },
            conn,
        )?;

        Ok(())
    }

    pub fn update_mined_height(
        &self,
        is_valid: bool,
        mined_height: u64,
        mined_in_block: BlockHash,
        num_confirmations: u64,
        is_confirmed: bool,
        conn: &SqliteConnection,
    ) -> Result<(), TransactionStorageError> {
        self.update(
            UpdateCompletedTransactionSql {
                confirmations: Some(Some(num_confirmations as i64)),
                status: Some(if is_confirmed {
                    TransactionStatus::MinedConfirmed as i32
                } else {
                    TransactionStatus::MinedUnconfirmed as i32
                }),
                mined_height: Some(Some(mined_height as i64)),
                mined_in_block: Some(Some(mined_in_block)),
                valid: Some(if is_valid { 1 } else { 0 }),
                // If the tx is mined, then it can't be cancelled
                cancelled: Some(0),
                ..Default::default()
            },
            conn,
        )?;

        Ok(())
    }
}

impl Encryptable<Aes256Gcm> for CompletedTransactionSql {
    fn encrypt(&mut self, cipher: &Aes256Gcm) -> Result<(), AeadError> {
        let encrypted_protocol =
            encrypt_bytes_integral_nonce(&cipher, self.transaction_protocol.clone().as_bytes().to_vec())?;
        self.transaction_protocol = encrypted_protocol.to_hex();
        Ok(())
    }

    fn decrypt(&mut self, cipher: &Aes256Gcm) -> Result<(), AeadError> {
        let decrypted_protocol = decrypt_bytes_integral_nonce(
            &cipher,
            from_hex(self.transaction_protocol.as_str()).map_err(|_| aes_gcm::Error)?,
        )?;
        self.transaction_protocol = from_utf8(decrypted_protocol.as_slice())
            .map_err(|_| aes_gcm::Error)?
            .to_string();
        Ok(())
    }
}

impl TryFrom<CompletedTransaction> for CompletedTransactionSql {
    type Error = TransactionStorageError;

    fn try_from(c: CompletedTransaction) -> Result<Self, Self::Error> {
        Ok(Self {
            tx_id: c.tx_id as i64,
            source_public_key: c.source_public_key.to_vec(),
            destination_public_key: c.destination_public_key.to_vec(),
            amount: u64::from(c.amount) as i64,
            fee: u64::from(c.fee) as i64,
            transaction_protocol: serde_json::to_string(&c.transaction)?,
            status: c.status as i32,
            message: c.message,
            timestamp: c.timestamp,
            cancelled: c.cancelled as i32,
            direction: Some(c.direction as i32),
            coinbase_block_height: c.coinbase_block_height.map(|b| b as i64),
            send_count: c.send_count as i32,
            last_send_timestamp: c.last_send_timestamp,
            valid: c.valid as i32,
            confirmations: c.confirmations.map(|ic| ic as i64),
            mined_height: c.mined_height.map(|ic| ic as i64),
            mined_in_block: c.mined_in_block,
        })
    }
}

impl TryFrom<CompletedTransactionSql> for CompletedTransaction {
    type Error = TransactionStorageError;

    fn try_from(c: CompletedTransactionSql) -> Result<Self, Self::Error> {
        Ok(Self {
            tx_id: c.tx_id as u64,
            source_public_key: PublicKey::from_vec(&c.source_public_key)
                .map_err(|_| TransactionStorageError::ConversionError("Invalid source Publickey".to_string()))?,
            destination_public_key: PublicKey::from_vec(&c.destination_public_key)
                .map_err(|_| TransactionStorageError::ConversionError("Invalid destination PublicKey".to_string()))?,
            amount: MicroTari::from(c.amount as u64),
            fee: MicroTari::from(c.fee as u64),
            transaction: serde_json::from_str(&c.transaction_protocol)?,
            status: TransactionStatus::try_from(c.status)?,
            message: c.message,
            timestamp: c.timestamp,
            cancelled: c.cancelled != 0,
            direction: TransactionDirection::try_from(c.direction.unwrap_or(2i32))?,
            coinbase_block_height: c.coinbase_block_height.map(|b| b as u64),
            send_count: c.send_count as u32,
            last_send_timestamp: c.last_send_timestamp,
            valid: c.valid != 0,
            confirmations: c.confirmations.map(|ic| ic as u64),
            mined_height: c.mined_height.map(|ic| ic as u64),
            mined_in_block: c.mined_in_block,
        })
    }
}

#[derive(AsChangeset, Default)]
#[table_name = "completed_transactions"]
pub struct UpdateCompletedTransactionSql {
    status: Option<i32>,
    timestamp: Option<NaiveDateTime>,
    cancelled: Option<i32>,
    direction: Option<i32>,
    transaction_protocol: Option<String>,
    send_count: Option<i32>,
    last_send_timestamp: Option<Option<NaiveDateTime>>,
    valid: Option<i32>,
    confirmations: Option<Option<i64>>,
    mined_height: Option<Option<i64>>,
    mined_in_block: Option<Option<Vec<u8>>>,
}

#[cfg(test)]
mod test {
    use std::convert::TryFrom;

    use aes_gcm::{
        aead::{generic_array::GenericArray, NewAead},
        Aes256Gcm,
    };
    use chrono::Utc;
    use diesel::{Connection, SqliteConnection};
    use rand::rngs::OsRng;
    use tari_crypto::{
        keys::{PublicKey as PublicKeyTrait, SecretKey as SecretKeyTrait},
        script,
        script::{ExecutionStack, TariScript},
    };
    use tempfile::tempdir;

    use tari_common_types::types::{HashDigest, PrivateKey, PublicKey};
    use tari_core::transactions::{
        helpers::{create_unblinded_output, TestParams},
        tari_amount::MicroTari,
        transaction::{OutputFeatures, Transaction},
        transaction_protocol::sender::TransactionSenderMessage,
        CryptoFactories,
        ReceiverTransactionProtocol,
        SenderTransactionProtocol,
    };
    use tari_test_utils::random::string;

    use crate::{
        storage::sqlite_utilities::WalletDbConnection,
        transaction_service::storage::{
            database::{DbKey, TransactionBackend},
            models::{
                CompletedTransaction,
                InboundTransaction,
                OutboundTransaction,
                TransactionDirection,
                TransactionStatus,
            },
            sqlite_db::{
                CompletedTransactionSql,
                InboundTransactionSql,
                OutboundTransactionSql,
                TransactionServiceSqliteDatabase,
            },
        },
        util::encryption::Encryptable,
    };

    #[test]
    fn test_crud() {
        let factories = CryptoFactories::default();
        let db_name = format!("{}.sqlite3", string(8).as_str());
        let temp_dir = tempdir().unwrap();
        let db_folder = temp_dir.path().to_str().unwrap().to_string();
        let db_path = format!("{}{}", db_folder, db_name);

        embed_migrations!("./migrations");
        let conn = SqliteConnection::establish(&db_path).unwrap_or_else(|_| panic!("Error connecting to {}", db_path));

        embedded_migrations::run_with_output(&conn, &mut std::io::stdout()).expect("Migration failed");

        conn.execute("PRAGMA foreign_keys = ON").unwrap();

        let mut builder = SenderTransactionProtocol::builder(1);
        let test_params = TestParams::new();
        let input = create_unblinded_output(
            TariScript::default(),
            OutputFeatures::default(),
            test_params,
            MicroTari::from(100_000),
        );
        let amount = MicroTari::from(10_000);
        builder
            .with_lock_height(0)
            .with_fee_per_gram(MicroTari::from(177))
            .with_offset(PrivateKey::random(&mut OsRng))
            .with_private_nonce(PrivateKey::random(&mut OsRng))
            .with_amount(0, amount)
            .with_message("Yo!".to_string())
            .with_input(
                input
                    .as_transaction_input(&factories.commitment)
                    .expect("Should be able to make transaction input"),
                input,
            )
            .with_change_secret(PrivateKey::random(&mut OsRng))
            .with_recipient_data(
                0,
                script!(Nop),
                PrivateKey::random(&mut OsRng),
                Default::default(),
                PrivateKey::random(&mut OsRng),
            )
            .with_change_script(script!(Nop), ExecutionStack::default(), PrivateKey::random(&mut OsRng));

        let mut stp = builder.build::<HashDigest>(&factories).unwrap();

        let outbound_tx1 = OutboundTransaction {
            tx_id: 1u64,
            destination_public_key: PublicKey::from_secret_key(&PrivateKey::random(&mut OsRng)),
            amount,
            fee: stp.get_fee_amount().unwrap(),
            sender_protocol: stp.clone(),
            status: TransactionStatus::Pending,
            message: "Yo!".to_string(),
            timestamp: Utc::now().naive_utc(),
            cancelled: false,
            direct_send_success: false,
            send_count: 0,
            last_send_timestamp: None,
        };

        let outbound_tx2 = OutboundTransactionSql::try_from(OutboundTransaction {
            tx_id: 2u64,
            destination_public_key: PublicKey::from_secret_key(&PrivateKey::random(&mut OsRng)),
            amount,
            fee: stp.get_fee_amount().unwrap(),
            sender_protocol: stp.clone(),
            status: TransactionStatus::Pending,
            message: "Hey!".to_string(),
            timestamp: Utc::now().naive_utc(),
            cancelled: false,
            direct_send_success: false,
            send_count: 0,
            last_send_timestamp: None,
        })
        .unwrap();

        OutboundTransactionSql::try_from(outbound_tx1.clone())
            .unwrap()
            .commit(&conn)
            .unwrap();
        outbound_tx2.commit(&conn).unwrap();

        let outbound_txs = OutboundTransactionSql::index_by_cancelled(&conn, false).unwrap();
        assert_eq!(outbound_txs.len(), 2);

        let returned_outbound_tx =
            OutboundTransaction::try_from(OutboundTransactionSql::find_by_cancelled(1u64, false, &conn).unwrap())
                .unwrap();
        assert_eq!(
            OutboundTransactionSql::try_from(returned_outbound_tx).unwrap(),
            OutboundTransactionSql::try_from(outbound_tx1.clone()).unwrap()
        );

        let rtp = ReceiverTransactionProtocol::new(
            TransactionSenderMessage::Single(Box::new(stp.build_single_round_message().unwrap())),
            PrivateKey::random(&mut OsRng),
            PrivateKey::random(&mut OsRng),
            OutputFeatures::default(),
            &factories,
        );

        let inbound_tx1 = InboundTransaction {
            tx_id: 2,
            source_public_key: PublicKey::from_secret_key(&PrivateKey::random(&mut OsRng)),
            amount,
            receiver_protocol: rtp.clone(),
            status: TransactionStatus::Pending,
            message: "Yo!".to_string(),
            timestamp: Utc::now().naive_utc(),
            cancelled: false,
            direct_send_success: false,
            send_count: 0,
            last_send_timestamp: None,
        };
        let inbound_tx2 = InboundTransaction {
            tx_id: 3,
            source_public_key: PublicKey::from_secret_key(&PrivateKey::random(&mut OsRng)),
            amount,
            receiver_protocol: rtp,
            status: TransactionStatus::Pending,
            message: "Hey!".to_string(),
            timestamp: Utc::now().naive_utc(),
            cancelled: false,
            direct_send_success: false,
            send_count: 0,
            last_send_timestamp: None,
        };

        InboundTransactionSql::try_from(inbound_tx1.clone())
            .unwrap()
            .commit(&conn)
            .unwrap();
        InboundTransactionSql::try_from(inbound_tx2)
            .unwrap()
            .commit(&conn)
            .unwrap();

        let inbound_txs = InboundTransactionSql::index_by_cancelled(&conn, false).unwrap();
        assert_eq!(inbound_txs.len(), 2);

        let returned_inbound_tx =
            InboundTransaction::try_from(InboundTransactionSql::find_by_cancelled(2u64, false, &conn).unwrap())
                .unwrap();
        assert_eq!(
            InboundTransactionSql::try_from(returned_inbound_tx).unwrap(),
            InboundTransactionSql::try_from(inbound_tx1.clone()).unwrap()
        );

        let tx = Transaction::new(
            vec![],
            vec![],
            vec![],
            PrivateKey::random(&mut OsRng),
            PrivateKey::random(&mut OsRng),
        );

        let completed_tx1 = CompletedTransaction {
            tx_id: 2,
            source_public_key: PublicKey::from_secret_key(&PrivateKey::random(&mut OsRng)),
            destination_public_key: PublicKey::from_secret_key(&PrivateKey::random(&mut OsRng)),
            amount,
            fee: MicroTari::from(100),
            transaction: tx.clone(),
            status: TransactionStatus::MinedUnconfirmed,
            message: "Yo!".to_string(),
            timestamp: Utc::now().naive_utc(),
            cancelled: false,
            direction: TransactionDirection::Unknown,
            coinbase_block_height: None,
            send_count: 0,
            last_send_timestamp: None,
            valid: true,
            confirmations: None,
            mined_height: None,
        };
        let completed_tx2 = CompletedTransaction {
            tx_id: 3,
            source_public_key: PublicKey::from_secret_key(&PrivateKey::random(&mut OsRng)),
            destination_public_key: PublicKey::from_secret_key(&PrivateKey::random(&mut OsRng)),
            amount,
            fee: MicroTari::from(100),
            transaction: tx.clone(),
            status: TransactionStatus::Broadcast,
            message: "Hey!".to_string(),
            timestamp: Utc::now().naive_utc(),
            cancelled: false,
            direction: TransactionDirection::Unknown,
            coinbase_block_height: None,
            send_count: 0,
            last_send_timestamp: None,
            valid: true,
            confirmations: None,
            mined_height: None,
        };

        CompletedTransactionSql::try_from(completed_tx1.clone())
            .unwrap()
            .commit(&conn)
            .unwrap();
        assert!(CompletedTransactionSql::try_from(completed_tx1.clone())
            .unwrap()
            .commit(&conn)
            .is_err());

        CompletedTransactionSql::try_from(completed_tx2)
            .unwrap()
            .commit(&conn)
            .unwrap();

        let completed_txs = CompletedTransactionSql::index_by_cancelled(&conn, false).unwrap();
        assert_eq!(completed_txs.len(), 2);

        let returned_completed_tx =
            CompletedTransaction::try_from(CompletedTransactionSql::find_by_cancelled(2u64, false, &conn).unwrap())
                .unwrap();
        assert_eq!(
            CompletedTransactionSql::try_from(returned_completed_tx).unwrap(),
            CompletedTransactionSql::try_from(completed_tx1.clone()).unwrap()
        );

        assert!(InboundTransactionSql::find_by_cancelled(inbound_tx1.tx_id, false, &conn).is_ok());
        InboundTransactionSql::try_from(inbound_tx1.clone())
            .unwrap()
            .delete(&conn)
            .unwrap();
        assert!(InboundTransactionSql::try_from(inbound_tx1.clone())
            .unwrap()
            .delete(&conn)
            .is_err());
        assert!(InboundTransactionSql::find_by_cancelled(inbound_tx1.tx_id, false, &conn).is_err());

        assert!(OutboundTransactionSql::find_by_cancelled(inbound_tx1.tx_id, false, &conn).is_ok());
        OutboundTransactionSql::try_from(outbound_tx1.clone())
            .unwrap()
            .delete(&conn)
            .unwrap();
        assert!(OutboundTransactionSql::try_from(outbound_tx1.clone())
            .unwrap()
            .delete(&conn)
            .is_err());
        assert!(OutboundTransactionSql::find_by_cancelled(outbound_tx1.tx_id, false, &conn).is_err());

        assert!(CompletedTransactionSql::find_by_cancelled(completed_tx1.tx_id, false, &conn).is_ok());
        CompletedTransactionSql::try_from(completed_tx1.clone())
            .unwrap()
            .delete(&conn)
            .unwrap();
        assert!(CompletedTransactionSql::try_from(completed_tx1.clone())
            .unwrap()
            .delete(&conn)
            .is_err());
        assert!(CompletedTransactionSql::find_by_cancelled(completed_tx1.tx_id, false, &conn).is_err());

        InboundTransactionSql::try_from(inbound_tx1.clone())
            .unwrap()
            .commit(&conn)
            .unwrap();

        assert!(InboundTransactionSql::find_by_cancelled(inbound_tx1.tx_id, true, &conn).is_err());
        InboundTransactionSql::try_from(inbound_tx1.clone())
            .unwrap()
            .set_cancelled(true, &conn)
            .unwrap();
        assert!(InboundTransactionSql::find_by_cancelled(inbound_tx1.tx_id, false, &conn).is_err());
        assert!(InboundTransactionSql::find_by_cancelled(inbound_tx1.tx_id, true, &conn).is_ok());
        InboundTransactionSql::try_from(inbound_tx1.clone())
            .unwrap()
            .set_cancelled(false, &conn)
            .unwrap();
        assert!(InboundTransactionSql::find_by_cancelled(inbound_tx1.tx_id, true, &conn).is_err());
        assert!(InboundTransactionSql::find_by_cancelled(inbound_tx1.tx_id, false, &conn).is_ok());
        OutboundTransactionSql::try_from(outbound_tx1.clone())
            .unwrap()
            .commit(&conn)
            .unwrap();

        assert!(OutboundTransactionSql::find_by_cancelled(outbound_tx1.tx_id, true, &conn).is_err());
        OutboundTransactionSql::try_from(outbound_tx1.clone())
            .unwrap()
            .set_cancelled(true, &conn)
            .unwrap();
        assert!(OutboundTransactionSql::find_by_cancelled(outbound_tx1.tx_id, false, &conn).is_err());
        assert!(OutboundTransactionSql::find_by_cancelled(outbound_tx1.tx_id, true, &conn).is_ok());
        OutboundTransactionSql::try_from(outbound_tx1.clone())
            .unwrap()
            .set_cancelled(false, &conn)
            .unwrap();
        assert!(OutboundTransactionSql::find_by_cancelled(outbound_tx1.tx_id, true, &conn).is_err());
        assert!(OutboundTransactionSql::find_by_cancelled(outbound_tx1.tx_id, false, &conn).is_ok());

        CompletedTransactionSql::try_from(completed_tx1.clone())
            .unwrap()
            .commit(&conn)
            .unwrap();

        assert!(CompletedTransactionSql::find_by_cancelled(completed_tx1.tx_id, true, &conn).is_err());
        CompletedTransactionSql::try_from(completed_tx1.clone())
            .unwrap()
            .cancel(&conn)
            .unwrap();
        assert!(CompletedTransactionSql::find_by_cancelled(completed_tx1.tx_id, false, &conn).is_err());
        assert!(CompletedTransactionSql::find_by_cancelled(completed_tx1.tx_id, true, &conn).is_ok());

        let coinbase_tx1 = CompletedTransaction {
            tx_id: 101,
            source_public_key: PublicKey::from_secret_key(&PrivateKey::random(&mut OsRng)),
            destination_public_key: PublicKey::from_secret_key(&PrivateKey::random(&mut OsRng)),
            amount,
            fee: MicroTari::from(100),
            transaction: tx.clone(),
            status: TransactionStatus::Coinbase,
            message: "Hey!".to_string(),
            timestamp: Utc::now().naive_utc(),
            cancelled: false,
            direction: TransactionDirection::Unknown,
            coinbase_block_height: Some(2),
            send_count: 0,
            last_send_timestamp: None,
            valid: true,
            confirmations: None,
            mined_height: None,
        };

        let coinbase_tx2 = CompletedTransaction {
            tx_id: 102,
            source_public_key: PublicKey::from_secret_key(&PrivateKey::random(&mut OsRng)),
            destination_public_key: PublicKey::from_secret_key(&PrivateKey::random(&mut OsRng)),
            amount,
            fee: MicroTari::from(100),
            transaction: tx.clone(),
            status: TransactionStatus::Coinbase,
            message: "Hey!".to_string(),
            timestamp: Utc::now().naive_utc(),
            cancelled: false,
            direction: TransactionDirection::Unknown,
            coinbase_block_height: Some(2),
            send_count: 0,
            last_send_timestamp: None,
            valid: true,
            confirmations: None,
            mined_height: None,
        };

        let coinbase_tx3 = CompletedTransaction {
            tx_id: 103,
            source_public_key: PublicKey::from_secret_key(&PrivateKey::random(&mut OsRng)),
            destination_public_key: PublicKey::from_secret_key(&PrivateKey::random(&mut OsRng)),
            amount,
            fee: MicroTari::from(100),
            transaction: tx,
            status: TransactionStatus::Coinbase,
            message: "Hey!".to_string(),
            timestamp: Utc::now().naive_utc(),
            cancelled: false,
            direction: TransactionDirection::Unknown,
            coinbase_block_height: Some(3),
            send_count: 0,
            last_send_timestamp: None,
            valid: true,
            confirmations: None,
            mined_height: None,
        };

        CompletedTransactionSql::try_from(coinbase_tx1)
            .unwrap()
            .commit(&conn)
            .unwrap();
        CompletedTransactionSql::try_from(coinbase_tx2)
            .unwrap()
            .commit(&conn)
            .unwrap();
        CompletedTransactionSql::try_from(coinbase_tx3)
            .unwrap()
            .commit(&conn)
            .unwrap();

        let coinbase_txs = CompletedTransactionSql::index_coinbase_at_block_height(2, &conn).unwrap();

        assert_eq!(coinbase_txs.len(), 2);
        assert!(coinbase_txs.iter().any(|c| c.tx_id == 101));
        assert!(coinbase_txs.iter().any(|c| c.tx_id == 102));
        assert!(!coinbase_txs.iter().any(|c| c.tx_id == 103));
    }

    #[test]
    fn test_encryption_crud() {
        let db_name = format!("{}.sqlite3", string(8).as_str());
        let temp_dir = tempdir().unwrap();
        let db_folder = temp_dir.path().to_str().unwrap().to_string();
        let db_path = format!("{}{}", db_folder, db_name);

        embed_migrations!("./migrations");
        let conn = SqliteConnection::establish(&db_path).unwrap_or_else(|_| panic!("Error connecting to {}", db_path));

        embedded_migrations::run_with_output(&conn, &mut std::io::stdout()).expect("Migration failed");

        conn.execute("PRAGMA foreign_keys = ON").unwrap();

        let key = GenericArray::from_slice(b"an example very very secret key.");
        let cipher = Aes256Gcm::new(key);

        let inbound_tx = InboundTransaction {
            tx_id: 1,
            source_public_key: PublicKey::from_secret_key(&PrivateKey::random(&mut OsRng)),
            amount: MicroTari::from(100),
            receiver_protocol: ReceiverTransactionProtocol::new_placeholder(),
            status: TransactionStatus::Pending,
            message: "Yo!".to_string(),
            timestamp: Utc::now().naive_utc(),
            cancelled: false,
            direct_send_success: false,
            send_count: 0,
            last_send_timestamp: None,
        };
        let mut inbound_tx_sql = InboundTransactionSql::try_from(inbound_tx.clone()).unwrap();
        inbound_tx_sql.commit(&conn).unwrap();
        inbound_tx_sql.encrypt(&cipher).unwrap();
        inbound_tx_sql.update_encryption(&conn).unwrap();
        let mut db_inbound_tx = InboundTransactionSql::find_by_cancelled(1, false, &conn).unwrap();
        db_inbound_tx.decrypt(&cipher).unwrap();
        let decrypted_inbound_tx = InboundTransaction::try_from(db_inbound_tx).unwrap();
        assert_eq!(inbound_tx, decrypted_inbound_tx);

        let outbound_tx = OutboundTransaction {
            tx_id: 2u64,
            destination_public_key: PublicKey::from_secret_key(&PrivateKey::random(&mut OsRng)),
            amount: MicroTari::from(100),
            fee: MicroTari::from(10),
            sender_protocol: SenderTransactionProtocol::new_placeholder(),
            status: TransactionStatus::Pending,
            message: "Yo!".to_string(),
            timestamp: Utc::now().naive_utc(),
            cancelled: false,
            direct_send_success: false,
            send_count: 0,
            last_send_timestamp: None,
        };

        let mut outbound_tx_sql = OutboundTransactionSql::try_from(outbound_tx.clone()).unwrap();
        outbound_tx_sql.commit(&conn).unwrap();
        outbound_tx_sql.encrypt(&cipher).unwrap();
        outbound_tx_sql.update_encryption(&conn).unwrap();
        let mut db_outbound_tx = OutboundTransactionSql::find_by_cancelled(2, false, &conn).unwrap();
        db_outbound_tx.decrypt(&cipher).unwrap();
        let decrypted_outbound_tx = OutboundTransaction::try_from(db_outbound_tx).unwrap();
        assert_eq!(outbound_tx, decrypted_outbound_tx);

        let completed_tx = CompletedTransaction {
            tx_id: 3,
            source_public_key: PublicKey::from_secret_key(&PrivateKey::random(&mut OsRng)),
            destination_public_key: PublicKey::from_secret_key(&PrivateKey::random(&mut OsRng)),
            amount: MicroTari::from(100),
            fee: MicroTari::from(100),
            transaction: Transaction::new(
                vec![],
                vec![],
                vec![],
                PrivateKey::random(&mut OsRng),
                PrivateKey::random(&mut OsRng),
            ),
            status: TransactionStatus::MinedUnconfirmed,
            message: "Yo!".to_string(),
            timestamp: Utc::now().naive_utc(),
            cancelled: false,
            direction: TransactionDirection::Unknown,
            coinbase_block_height: None,
            send_count: 0,
            last_send_timestamp: None,
            valid: true,
            confirmations: None,
            mined_height: None,
        };

        let mut completed_tx_sql = CompletedTransactionSql::try_from(completed_tx.clone()).unwrap();
        completed_tx_sql.commit(&conn).unwrap();
        completed_tx_sql.encrypt(&cipher).unwrap();
        completed_tx_sql.update_encryption(&conn).unwrap();
        let mut db_completed_tx = CompletedTransactionSql::find_by_cancelled(3, false, &conn).unwrap();
        db_completed_tx.decrypt(&cipher).unwrap();
        let decrypted_completed_tx = CompletedTransaction::try_from(db_completed_tx).unwrap();
        assert_eq!(completed_tx, decrypted_completed_tx);
    }

    #[test]
    fn test_apply_remove_encryption() {
        let db_name = format!("{}.sqlite3", string(8).as_str());
        let temp_dir = tempdir().unwrap();
        let db_folder = temp_dir.path().to_str().unwrap().to_string();
        let db_path = format!("{}{}", db_folder, db_name);

        embed_migrations!("./migrations");
        let conn = SqliteConnection::establish(&db_path).unwrap_or_else(|_| panic!("Error connecting to {}", db_path));

        embedded_migrations::run_with_output(&conn, &mut std::io::stdout()).expect("Migration failed");

        let inbound_tx = InboundTransaction {
            tx_id: 1,
            source_public_key: PublicKey::from_secret_key(&PrivateKey::random(&mut OsRng)),
            amount: MicroTari::from(100),
            receiver_protocol: ReceiverTransactionProtocol::new_placeholder(),
            status: TransactionStatus::Pending,
            message: "Yo!".to_string(),
            timestamp: Utc::now().naive_utc(),
            cancelled: false,
            direct_send_success: false,
            send_count: 0,
            last_send_timestamp: None,
        };
        let inbound_tx_sql = InboundTransactionSql::try_from(inbound_tx).unwrap();
        inbound_tx_sql.commit(&conn).unwrap();

        let outbound_tx = OutboundTransaction {
            tx_id: 2u64,
            destination_public_key: PublicKey::from_secret_key(&PrivateKey::random(&mut OsRng)),
            amount: MicroTari::from(100),
            fee: MicroTari::from(10),
            sender_protocol: SenderTransactionProtocol::new_placeholder(),
            status: TransactionStatus::Pending,
            message: "Yo!".to_string(),
            timestamp: Utc::now().naive_utc(),
            cancelled: false,
            direct_send_success: false,
            send_count: 0,
            last_send_timestamp: None,
        };
        let outbound_tx_sql = OutboundTransactionSql::try_from(outbound_tx).unwrap();
        outbound_tx_sql.commit(&conn).unwrap();

        let completed_tx = CompletedTransaction {
            tx_id: 3,
            source_public_key: PublicKey::from_secret_key(&PrivateKey::random(&mut OsRng)),
            destination_public_key: PublicKey::from_secret_key(&PrivateKey::random(&mut OsRng)),
            amount: MicroTari::from(100),
            fee: MicroTari::from(100),
            transaction: Transaction::new(
                vec![],
                vec![],
                vec![],
                PrivateKey::random(&mut OsRng),
                PrivateKey::random(&mut OsRng),
            ),
            status: TransactionStatus::MinedUnconfirmed,
            message: "Yo!".to_string(),
            timestamp: Utc::now().naive_utc(),
            cancelled: false,
            direction: TransactionDirection::Unknown,
            coinbase_block_height: None,
            send_count: 0,
            last_send_timestamp: None,
            valid: true,
            confirmations: None,
            mined_height: None,
        };
        let completed_tx_sql = CompletedTransactionSql::try_from(completed_tx).unwrap();
        completed_tx_sql.commit(&conn).unwrap();

        let key = GenericArray::from_slice(b"an example very very secret key.");
        let cipher = Aes256Gcm::new(key);

        let connection = WalletDbConnection::new(conn, None);

        let db1 = TransactionServiceSqliteDatabase::new(connection.clone(), Some(cipher.clone()));
        assert!(db1.apply_encryption(cipher.clone()).is_err());

        let db2 = TransactionServiceSqliteDatabase::new(connection.clone(), None);
        assert!(db2.remove_encryption().is_ok());
        db2.apply_encryption(cipher).unwrap();
        assert!(db2.fetch(&DbKey::PendingInboundTransactions).is_ok());
        assert!(db2.fetch(&DbKey::PendingOutboundTransactions).is_ok());
        assert!(db2.fetch(&DbKey::CompletedTransactions).is_ok());

        let db3 = TransactionServiceSqliteDatabase::new(connection, None);
        assert!(db3.fetch(&DbKey::PendingInboundTransactions).is_err());
        assert!(db3.fetch(&DbKey::PendingOutboundTransactions).is_err());
        assert!(db3.fetch(&DbKey::CompletedTransactions).is_err());

        db2.remove_encryption().unwrap();

        assert!(db3.fetch(&DbKey::PendingInboundTransactions).is_ok());
        assert!(db3.fetch(&DbKey::PendingOutboundTransactions).is_ok());
        assert!(db3.fetch(&DbKey::CompletedTransactions).is_ok());
    }
}<|MERGE_RESOLUTION|>--- conflicted
+++ resolved
@@ -63,7 +63,6 @@
         encryption::{decrypt_bytes_integral_nonce, encrypt_bytes_integral_nonce, Encryptable},
     },
 };
-<<<<<<< HEAD
 use aes_gcm::{self, aead::Error as AeadError, Aes256Gcm};
 use chrono::{NaiveDateTime, Utc};
 use diesel::{prelude::*, result::Error as DieselError, SqliteConnection};
@@ -81,8 +80,6 @@
     hex::{from_hex, Hex},
     ByteArray,
 };
-=======
->>>>>>> 3e2d3352
 
 const LOG_TARGET: &str = "wallet::transaction_service::database::sqlite_db";
 
