--- conflicted
+++ resolved
@@ -43,18 +43,8 @@
         fee::Fee,
         helpers::{create_unblinded_output, TestParams as TestParamsHelpers},
         tari_amount::{uT, MicroTari},
-<<<<<<< HEAD
-        transaction::{KernelFeatures, OutputFeatures, Transaction},
-        transaction_protocol::{
-            recipient::RecipientState,
-            sender::TransactionSenderMessage,
-            single_receiver::SingleReceiverTransactionProtocol,
-            TxId,
-        },
-=======
         transaction::OutputFeatures,
         transaction_protocol::sender::TransactionSenderMessage,
->>>>>>> 43b20334
         CryptoFactories,
         SenderTransactionProtocol,
     },
@@ -82,20 +72,11 @@
         handle::{OutputManagerEvent, OutputManagerHandle},
         service::OutputManagerService,
         storage::{
-<<<<<<< HEAD
-            database::{DbKey, DbKeyValuePair, DbValue, OutputManagerBackend, OutputManagerDatabase, WriteOperation},
-            models::DbUnblindedOutput,
-=======
             database::{OutputManagerBackend, OutputManagerDatabase},
->>>>>>> 43b20334
             sqlite_db::OutputManagerSqliteDatabase,
             OutputStatus,
         },
-<<<<<<< HEAD
-        TxoValidationType,
-=======
         TxId,
->>>>>>> 43b20334
     },
     transaction_service::handle::TransactionServiceHandle,
 };
@@ -547,119 +528,6 @@
 }
 
 #[tokio::test]
-<<<<<<< HEAD
-async fn sending_transaction_and_confirmation() {
-    let factories = CryptoFactories::default();
-    let (connection, _tempdir) = get_temp_sqlite_database_connection();
-    let backend = OutputManagerSqliteDatabase::new(connection, None);
-
-    let (mut oms, _shutdown, _, _, _, _, _) = setup_output_manager_service(backend.clone(), true).await;
-
-    let (_ti, uo) = make_input(
-        &mut OsRng.clone(),
-        MicroTari::from(100 + OsRng.next_u64() % 1000),
-        &factories.commitment,
-    );
-    oms.add_output(uo.clone()).await.unwrap();
-    match oms.add_output(uo).await {
-        Err(OutputManagerError::OutputManagerStorageError(OutputManagerStorageError::DuplicateOutput)) => {},
-        _ => panic!("Incorrect error message"),
-    };
-    let num_outputs = 20;
-    for _i in 0..num_outputs {
-        let (_ti, uo) = make_input(
-            &mut OsRng.clone(),
-            MicroTari::from(100 + OsRng.next_u64() % 1000),
-            &factories.commitment,
-        );
-        oms.add_output(uo).await.unwrap();
-    }
-
-    let stp = oms
-        .prepare_transaction_to_send(
-            TxId::new_random(),
-            MicroTari::from(1000),
-            None,
-            MicroTari::from(20),
-            None,
-            "".to_string(),
-            script!(Nop),
-        )
-        .await
-        .unwrap();
-
-    let sender_tx_id = stp.get_tx_id().unwrap();
-
-    let tx = complete_transaction(stp, oms.clone()).await;
-
-    let rewind_public_keys = oms.get_rewind_public_keys().await.unwrap();
-
-    // 1 of the 2 outputs should be rewindable, there should be 2 outputs due to change but if we get unlucky enough
-    // that there is no change we will skip this aspect of the test
-    if tx.body.outputs().len() > 1 {
-        let mut num_rewound = 0;
-
-        let output = tx.body.outputs()[0].clone();
-        if output
-            .rewind_range_proof_value_only(
-                &factories.range_proof,
-                &rewind_public_keys.rewind_public_key,
-                &rewind_public_keys.rewind_blinding_public_key,
-            )
-            .is_ok()
-        {
-            num_rewound += 1;
-        }
-
-        let output = tx.body.outputs()[1].clone();
-        if output
-            .rewind_range_proof_value_only(
-                &factories.range_proof,
-                &rewind_public_keys.rewind_public_key,
-                &rewind_public_keys.rewind_blinding_public_key,
-            )
-            .is_ok()
-        {
-            num_rewound += 1;
-        }
-        assert_eq!(num_rewound, 1, "Should only be 1 rewindable output");
-    }
-
-    oms.confirm_transaction(sender_tx_id, tx.body.inputs().clone(), tx.body.outputs().clone())
-        .await
-        .unwrap();
-
-    assert_eq!(
-        oms.get_pending_transactions().await.unwrap().len(),
-        0,
-        "Should have no pending tx"
-    );
-    assert_eq!(
-        oms.get_spent_outputs().await.unwrap().len(),
-        tx.body.inputs().len(),
-        "# Outputs should equal number of sent inputs"
-    );
-    assert_eq!(
-        oms.get_unspent_outputs().await.unwrap().len(),
-        num_outputs + 1 - oms.get_spent_outputs().await.unwrap().len() + tx.body.outputs().len() - 1,
-        "Unspent outputs"
-    );
-
-    if let DbValue::KeyManagerState(km) = backend.fetch(&DbKey::KeyManagerState).unwrap().unwrap() {
-        // if we dont have change, we did not move the index forward
-        if tx.body.outputs().len() > 1 {
-            assert_eq!(km.primary_key_index, 1);
-        } else {
-            assert_eq!(km.primary_key_index, 0);
-        }
-    } else {
-        panic!("No Key Manager set");
-    }
-}
-
-#[tokio::test]
-=======
->>>>>>> 43b20334
 async fn send_not_enough_funds() {
     let factories = CryptoFactories::default();
 
@@ -848,29 +716,7 @@
     let balance = oms.get_balance().await.unwrap();
     assert_eq!(balance.pending_incoming_balance, MicroTari::from(0));
 
-<<<<<<< HEAD
-    let num_outputs = 20;
-    for _i in 0..num_outputs {
-        let (_ti, uo) = make_input(
-            &mut OsRng.clone(),
-            MicroTari::from(100 + OsRng.next_u64() % 1000),
-            &factories.commitment,
-        );
-        oms.add_output(uo).await.unwrap();
-    }
-    let _stp = oms
-        .prepare_transaction_to_send(
-            TxId::new_random(),
-            MicroTari::from(1000),
-            None,
-            MicroTari::from(20),
-            None,
-            "".to_string(),
-            script!(Nop),
-        )
-=======
     oms.reinstate_cancelled_inbound_transaction_outputs(tx_id)
->>>>>>> 43b20334
         .await
         .unwrap();
 
@@ -960,33 +806,7 @@
     assert_eq!(balance.pending_outgoing_balance, available_balance);
 
     drop(oms);
-<<<<<<< HEAD
-    let (mut oms, _shutdown, _, _, _, _, _) = setup_output_manager_service(backend.clone(), true).await;
-
-    let balance = oms.get_balance().await.unwrap();
-    assert_eq!(balance.available_balance, available_balance);
-
-    // Check that a unconfirm Pending Transaction can be cancelled
-    let stp = oms
-        .prepare_transaction_to_send(
-            TxId::new_random(),
-            MicroTari::from(1000),
-            None,
-            MicroTari::from(20),
-            None,
-            "".to_string(),
-            script!(Nop),
-        )
-        .await
-        .unwrap();
-    let sender_tx_id = stp.get_tx_id().unwrap();
-
-    let balance = oms.get_balance().await.unwrap();
-    assert_eq!(balance.pending_outgoing_balance, available_balance);
-    oms.cancel_transaction(sender_tx_id).await.unwrap();
-=======
     let (mut oms, _, _shutdown, _, _, _, _, _) = setup_output_manager_service(backend.clone(), true).await;
->>>>>>> 43b20334
 
     let balance = oms.get_balance().await.unwrap();
     assert_eq!(balance.available_balance, available_balance);
@@ -1120,20 +940,6 @@
         )
         .unwrap();
     assert_eq!(rewind_result.committed_value, value3);
-<<<<<<< HEAD
-
-    oms.confirm_transaction(3.into(), vec![], vec![output]).await.unwrap();
-
-    assert_eq!(oms.get_pending_transactions().await.unwrap().len(), 1);
-    assert_eq!(oms.get_unspent_outputs().await.unwrap().len(), 1);
-    assert_eq!(oms.get_balance().await.unwrap().available_balance, value3);
-    assert_eq!(oms.get_balance().await.unwrap().pending_incoming_balance, value2);
-    assert_eq!(
-        oms.get_balance().await.unwrap().pending_outgoing_balance,
-        MicroTari::from(0)
-    );
-=======
->>>>>>> 43b20334
 }
 
 #[tokio::test]
@@ -1689,31 +1495,4 @@
         output_manager_service3,
         Err(OutputManagerError::MasterSecretKeyMismatch)
     ));
-<<<<<<< HEAD
-}
-
-#[tokio::test]
-#[ignore = "to be fixed"]
-async fn get_coinbase_tx_for_same_height() {
-    let (connection, _tempdir) = get_temp_sqlite_database_connection();
-
-    let (mut oms, _shutdown, _, _, _, _, _) =
-        setup_output_manager_service(OutputManagerSqliteDatabase::new(connection, None), true).await;
-
-    oms.get_coinbase_transaction(1.into(), 100_000.into(), 100.into(), 1)
-        .await
-        .unwrap();
-
-    let pending_transactions = oms.get_pending_transactions().await.unwrap();
-    assert!(pending_transactions.values().any(|p| p.tx_id == TxId::from(1)));
-
-    oms.get_coinbase_transaction(2.into(), 100_000.into(), 100.into(), 1)
-        .await
-        .unwrap();
-
-    let pending_transactions = oms.get_pending_transactions().await.unwrap();
-    assert!(!pending_transactions.values().any(|p| p.tx_id == TxId::from(1)));
-    assert!(pending_transactions.values().any(|p| p.tx_id == TxId::from(2)));
-=======
->>>>>>> 43b20334
 }