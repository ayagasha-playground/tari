const grpc = require("@grpc/grpc-js");
const protoLoader = require("@grpc/proto-loader");
const { promisifyAll } = require("grpc-promise");

const packageDefinition = protoLoader.loadSync(
  `${__dirname}/../../applications/tari_app_grpc/proto/wallet.proto`,
  {
    keepCase: true,
    longs: String,
    enums: String,
    defaults: true,
    oneofs: true,
  }
);
const protoDescriptor = grpc.loadPackageDefinition(packageDefinition);
const tariGrpc = protoDescriptor.tari.rpc;

function connect(address) {
  const client = new tariGrpc.Wallet(
    address,
    grpc.credentials.createInsecure()
  );
  promisifyAll(client, { metadata: new grpc.Metadata() });
  return client;
}

function Client(address) {
  this.inner = connect(address);
  const functions = [
    "identify",
    "coinSplit",
    "getBalance",
    "getCoinbase",
    "getCompletedTransactions",
    "getTransactionInfo",
    "getVersion",
    "identify",
    "transfer",
    "importUtxos",
    "listConnectedPeers",
    "getNetworkStatus",
    "cancelTransaction",
    "checkForUpdates",
    "revalidateAllTransactions",
<<<<<<< HEAD
    "registerAsset",
    "getOwnedAssets",
    "mintTokens",
    "getOwnedTokens",
=======
    "SendShaAtomicSwapTransaction",
    "claimShaAtomicSwapTransaction",
    "ClaimHtlcRefundTransaction",
>>>>>>> 5b0c7c94
  ];

  this.waitForReady = (...args) => {
    this.inner.waitForReady(...args);
  };

  functions.forEach((method) => {
    this[method] = (arg) => this.inner[method]().sendMessage(arg);
  });
}

Client.connect = (address) => new Client(address);

module.exports = {
  Client,
  types: tariGrpc,
};

// (async () => {
//     const a = Client.connect('localhost:18143');
//     const {version} = await a.getVersion();
//     console.log(version);
//     const resp = await a.getCoinbase({fee: 1, amount: 10000, reward: 124, height: 1001});
//     console.log(resp);
// })()<|MERGE_RESOLUTION|>--- conflicted
+++ resolved
@@ -42,16 +42,13 @@
     "cancelTransaction",
     "checkForUpdates",
     "revalidateAllTransactions",
-<<<<<<< HEAD
+    "SendShaAtomicSwapTransaction",
+    "claimShaAtomicSwapTransaction",
+    "ClaimHtlcRefundTransaction",
     "registerAsset",
     "getOwnedAssets",
     "mintTokens",
     "getOwnedTokens",
-=======
-    "SendShaAtomicSwapTransaction",
-    "claimShaAtomicSwapTransaction",
-    "ClaimHtlcRefundTransaction",
->>>>>>> 5b0c7c94
   ];
 
   this.waitForReady = (...args) => {
